/*
 * Licensed to Elasticsearch under one or more contributor
 * license agreements. See the NOTICE file distributed with
 * this work for additional information regarding copyright
 * ownership. Elasticsearch licenses this file to you under
 * the Apache License, Version 2.0 (the "License"); you may
 * not use this file except in compliance with the License.
 * You may obtain a copy of the License at
 *
 *    http://www.apache.org/licenses/LICENSE-2.0
 *
 * Unless required by applicable law or agreed to in writing,
 * software distributed under the License is distributed on an
 * "AS IS" BASIS, WITHOUT WARRANTIES OR CONDITIONS OF ANY
 * KIND, either express or implied.  See the License for the
 * specific language governing permissions and limitations
 * under the License.
 */

package org.elasticsearch.index.query;
<<<<<<< HEAD
=======

>>>>>>> c478adf7
import org.elasticsearch.common.geo.GeoPoint;
import org.elasticsearch.common.xcontent.XContentBuilder;

import java.io.IOException;
import java.util.ArrayList;
import java.util.List;

public class GeoPolygonQueryBuilder extends QueryBuilder {

    public static final String POINTS = GeoPolygonQueryParser.POINTS;
    
    private final String name;

    private final List<GeoPoint> shell = new ArrayList<>();

    private String queryName;

    private Boolean coerce;

    private Boolean ignoreMalformed;

    public GeoPolygonQueryBuilder(String name) {
        this.name = name;
    }

    /**
     * Adds a point with lat and lon
     *
     * @param lat The latitude
     * @param lon The longitude
     * @return
     */
    public GeoPolygonQueryBuilder addPoint(double lat, double lon) {
        return addPoint(new GeoPoint(lat, lon));
    }

    public GeoPolygonQueryBuilder addPoint(String geohash) {
<<<<<<< HEAD
        return addPoint(GeoPoint.fromGeohashString(geohash));
=======
        return addPoint(GeoPoint.fromGeohash(geohash));
>>>>>>> c478adf7
    }

    public GeoPolygonQueryBuilder addPoint(GeoPoint point) {
        shell.add(point);
        return this;
    }
    
    /**
     * Sets the filter name for the filter that can be used when searching for matched_filters per hit.
     */
    public GeoPolygonQueryBuilder queryName(String queryName) {
        this.queryName = queryName;
        return this;
    }

    public GeoPolygonQueryBuilder coerce(boolean coerce) {
        this.coerce = coerce;
        return this;
    }

    public GeoPolygonQueryBuilder ignoreMalformed(boolean ignoreMalformed) {
        this.ignoreMalformed = ignoreMalformed;
        return this;
    }

    @Override
    protected void doXContent(XContentBuilder builder, Params params) throws IOException {
        builder.startObject(GeoPolygonQueryParser.NAME);

        builder.startObject(name);
        builder.startArray(POINTS);
        for (GeoPoint point : shell) {
            builder.startArray().value(point.lon()).value(point.lat()).endArray();
        }
        builder.endArray();
        builder.endObject();

        if (queryName != null) {
            builder.field("_name", queryName);
        }
        if (coerce != null) {
            builder.field("coerce", coerce);
        }
        if (ignoreMalformed != null) {
            builder.field("ignore_malformed", ignoreMalformed);
        }

        builder.endObject();
    }
}<|MERGE_RESOLUTION|>--- conflicted
+++ resolved
@@ -18,10 +18,6 @@
  */
 
 package org.elasticsearch.index.query;
-<<<<<<< HEAD
-=======
-
->>>>>>> c478adf7
 import org.elasticsearch.common.geo.GeoPoint;
 import org.elasticsearch.common.xcontent.XContentBuilder;
 
@@ -59,11 +55,7 @@
     }
 
     public GeoPolygonQueryBuilder addPoint(String geohash) {
-<<<<<<< HEAD
-        return addPoint(GeoPoint.fromGeohashString(geohash));
-=======
         return addPoint(GeoPoint.fromGeohash(geohash));
->>>>>>> c478adf7
     }
 
     public GeoPolygonQueryBuilder addPoint(GeoPoint point) {
