--- conflicted
+++ resolved
@@ -52,11 +52,6 @@
     public static final String NAME = "has_child";
 
     /**
-     * The default cut off point only to evaluate parent documents that contain the matching parent id terms
-     * instead of evaluating all parent docs.
-     */
-    public static final int DEFAULT_SHORT_CIRCUIT_CUTOFF = 8192;
-    /**
      * The default maximum number of children that are required to match for the parent to be considered a match.
      */
     public static final int DEFAULT_MAX_CHILDREN = Integer.MAX_VALUE;
@@ -64,16 +59,16 @@
      * The default minimum number of children that are required to match for the parent to be considered a match.
      */
     public static final int DEFAULT_MIN_CHILDREN = 0;
+    /*
+     * The default score mode that is used to combine score coming from multiple parent documents.
+     */
+    public static final ScoreMode DEFAULT_SCORE_MODE = ScoreMode.None;
 
     private final QueryBuilder query;
 
     private final String type;
 
-<<<<<<< HEAD
-    private ScoreType scoreType = ScoreType.NONE;
-=======
-    private String scoreMode;
->>>>>>> 2c618a11
+    private ScoreMode scoreMode = DEFAULT_SCORE_MODE;
 
     private int minChildren = DEFAULT_MIN_CHILDREN;
 
@@ -83,9 +78,9 @@
 
     static final HasChildQueryBuilder PROTOTYPE = new HasChildQueryBuilder("", EmptyQueryBuilder.PROTOTYPE);
 
-    public HasChildQueryBuilder(String type, QueryBuilder query, Integer maxChildren, Integer minChildren, ScoreType scoreType, QueryInnerHits queryInnerHits) {
+    public HasChildQueryBuilder(String type, QueryBuilder query, int maxChildren, int minChildren, ScoreMode scoreMode, QueryInnerHits queryInnerHits) {
         this(type, query);
-        scoreType(scoreType);
+        scoreMode(scoreMode);
         this.maxChildren = maxChildren;
         this.minChildren = minChildren;
         this.queryInnerHits = queryInnerHits;
@@ -105,16 +100,11 @@
     /**
      * Defines how the scores from the matching child documents are mapped into the parent document.
      */
-<<<<<<< HEAD
-    public HasChildQueryBuilder scoreType(ScoreType scoreType) {
-        if (scoreType == null) {
-            throw new IllegalArgumentException("[" + NAME + "]  requires 'score_type' field");
-        }
-        this.scoreType = scoreType;
-=======
-    public HasChildQueryBuilder scoreMode(String scoreMode) {
+    public HasChildQueryBuilder scoreMode(ScoreMode scoreMode) {
+        if (scoreMode == null) {
+            throw new IllegalArgumentException("[" + NAME + "]  requires 'score_mode' field");
+        }
         this.scoreMode = scoreMode;
->>>>>>> 2c618a11
         return this;
     }
 
@@ -172,8 +162,8 @@
     /**
      * Returns how the scores from the matching child documents are mapped into the parent document.
      */
-    public ScoreType scoreType() {
-        return scoreType;
+    public ScoreMode scoreMode() {
+        return scoreMode;
     }
 
     /**
@@ -196,7 +186,7 @@
         builder.field("query");
         query.toXContent(builder, params);
         builder.field("child_type", type);
-        builder.field("score_type", scoreType.name().toLowerCase(Locale.ROOT));
+        builder.field("score_mode", scoreMode.name().toLowerCase(Locale.ROOT));
         builder.field("min_children", minChildren);
         builder.field("max_children", maxChildren);
         printBoostAndQueryName(builder);
@@ -217,16 +207,11 @@
         if (innerQuery == null) {
             return null;
         }
-<<<<<<< HEAD
         innerQuery.setBoost(boost);
 
         DocumentMapper childDocMapper = context.mapperService().documentMapper(type);
         if (childDocMapper == null) {
             throw new QueryShardException(context, "[" + NAME + "] no mapping for for type [" + type + "]");
-=======
-        if (scoreMode != null) {
-            builder.field("score_mode", scoreMode);
->>>>>>> 2c618a11
         }
         ParentFieldMapper parentFieldMapper = childDocMapper.parentFieldMapper();
         if (parentFieldMapper.active() == false) {
@@ -268,32 +253,7 @@
         if (maxChildren == 0) {
             maxChildren = Integer.MAX_VALUE;
         }
-        return new LateParsingQuery(parentDocMapper.typeFilter(), innerQuery, minChildren(), maxChildren, parentType, scoreTypeToScoreMode(scoreType), parentChildIndexFieldData);
-    }
-
-    static ScoreMode scoreTypeToScoreMode(ScoreType scoreType) {
-        ScoreMode scoreMode;
-        // TODO: move entirely over from ScoreType to org.apache.lucene.join.ScoreMode, when we drop the 1.x parent child code.
-        switch (scoreType) {
-            case NONE:
-                scoreMode = ScoreMode.None;
-                break;
-            case MIN:
-                scoreMode = ScoreMode.Min;
-                break;
-            case MAX:
-                scoreMode = ScoreMode.Max;
-                break;
-            case SUM:
-                scoreMode = ScoreMode.Total;
-                break;
-            case AVG:
-                scoreMode = ScoreMode.Avg;
-                break;
-            default:
-                throw new IllegalArgumentException("score type [" + scoreType + "] not supported");
-        }
-        return scoreMode;
+        return new LateParsingQuery(parentDocMapper.typeFilter(), innerQuery, minChildren(), maxChildren, parentType, scoreMode, parentChildIndexFieldData);
     }
 
     final static class LateParsingQuery extends Query {
@@ -318,8 +278,12 @@
 
         @Override
         public Query rewrite(IndexReader reader) throws IOException {
+            if (getBoost() != 1.0F) {
+                return super.rewrite(reader);
+            }
+            String joinField = ParentFieldMapper.joinField(parentType);
             IndexSearcher indexSearcher = new IndexSearcher(reader);
-            String joinField = ParentFieldMapper.joinField(parentType);
+            indexSearcher.setQueryCache(null);
             IndexParentChildFieldData indexParentChildFieldData = parentChildIndexFieldData.loadGlobal(indexSearcher.getIndexReader());
             MultiDocValues.OrdinalMap ordinalMap = ParentChildIndexFieldData.getOrdinalMap(indexParentChildFieldData, parentType);
             return JoinUtil.createJoinQuery(joinField, innerQuery, toQuery, indexSearcher, scoreMode, ordinalMap, minChildren, maxChildren);
@@ -375,7 +339,7 @@
     protected boolean doEquals(HasChildQueryBuilder that) {
         return Objects.equals(query, that.query)
                 && Objects.equals(type, that.type)
-                && Objects.equals(scoreType, that.scoreType)
+                && Objects.equals(scoreMode, that.scoreMode)
                 && Objects.equals(minChildren, that.minChildren)
                 && Objects.equals(maxChildren, that.maxChildren)
                 && Objects.equals(queryInnerHits, that.queryInnerHits);
@@ -383,7 +347,7 @@
 
     @Override
     protected int doHashCode() {
-        return Objects.hash(query, type, scoreType, minChildren, maxChildren, queryInnerHits);
+        return Objects.hash(query, type, scoreMode, minChildren, maxChildren, queryInnerHits);
     }
 
     protected HasChildQueryBuilder(StreamInput in) throws IOException {
@@ -391,7 +355,7 @@
         minChildren = in.readInt();
         maxChildren = in.readInt();
         final int ordinal = in.readVInt();
-        scoreType = ScoreType.values()[ordinal];
+        scoreMode = ScoreMode.values()[ordinal];
         query = in.readQuery();
         if (in.readBoolean()) {
             queryInnerHits = new QueryInnerHits(in);
@@ -408,7 +372,7 @@
         out.writeString(type);
         out.writeInt(minChildren());
         out.writeInt(maxChildren());
-        out.writeVInt(scoreType.ordinal());
+        out.writeVInt(scoreMode.ordinal());
         out.writeQuery(query);
         if (queryInnerHits != null) {
             out.writeBoolean(true);
