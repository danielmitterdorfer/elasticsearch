/*
 * Licensed to Elasticsearch under one or more contributor
 * license agreements. See the NOTICE file distributed with
 * this work for additional information regarding copyright
 * ownership. Elasticsearch licenses this file to you under
 * the Apache License, Version 2.0 (the "License"); you may
 * not use this file except in compliance with the License.
 * You may obtain a copy of the License at
 *
 *    http://www.apache.org/licenses/LICENSE-2.0
 *
 * Unless required by applicable law or agreed to in writing,
 * software distributed under the License is distributed on an
 * "AS IS" BASIS, WITHOUT WARRANTIES OR CONDITIONS OF ANY
 * KIND, either express or implied.  See the License for the
 * specific language governing permissions and limitations
 * under the License.
 */
package org.elasticsearch.index.shard;

import org.apache.logging.log4j.Logger;
import org.apache.lucene.index.CorruptIndexException;
import org.apache.lucene.index.DirectoryReader;
import org.apache.lucene.index.IndexCommit;
import org.apache.lucene.index.IndexableField;
import org.apache.lucene.index.Term;
import org.apache.lucene.search.IndexSearcher;
import org.apache.lucene.search.TermQuery;
import org.apache.lucene.search.TopDocs;
import org.apache.lucene.store.AlreadyClosedException;
import org.apache.lucene.store.Directory;
import org.apache.lucene.store.FilterDirectory;
import org.apache.lucene.store.IOContext;
import org.apache.lucene.util.BytesRef;
import org.apache.lucene.util.Constants;
import org.elasticsearch.Assertions;
import org.elasticsearch.Version;
import org.elasticsearch.action.ActionListener;
import org.elasticsearch.action.admin.indices.flush.FlushRequest;
import org.elasticsearch.action.admin.indices.forcemerge.ForceMergeRequest;
import org.elasticsearch.action.admin.indices.stats.CommonStats;
import org.elasticsearch.action.admin.indices.stats.CommonStatsFlags;
import org.elasticsearch.action.admin.indices.stats.ShardStats;
import org.elasticsearch.action.index.IndexRequest;
import org.elasticsearch.action.support.PlainActionFuture;
import org.elasticsearch.cluster.metadata.IndexMetaData;
import org.elasticsearch.cluster.metadata.MappingMetaData;
import org.elasticsearch.cluster.metadata.MetaData;
import org.elasticsearch.cluster.metadata.RepositoryMetaData;
import org.elasticsearch.cluster.node.DiscoveryNode;
import org.elasticsearch.cluster.routing.AllocationId;
import org.elasticsearch.cluster.routing.IndexShardRoutingTable;
import org.elasticsearch.cluster.routing.RecoverySource;
import org.elasticsearch.cluster.routing.ShardRouting;
import org.elasticsearch.cluster.routing.ShardRoutingHelper;
import org.elasticsearch.cluster.routing.ShardRoutingState;
import org.elasticsearch.cluster.routing.TestShardRouting;
import org.elasticsearch.cluster.routing.UnassignedInfo;
import org.elasticsearch.common.Strings;
import org.elasticsearch.common.UUIDs;
import org.elasticsearch.common.breaker.CircuitBreaker;
import org.elasticsearch.common.bytes.BytesArray;
import org.elasticsearch.common.component.AbstractLifecycleComponent;
import org.elasticsearch.common.io.stream.BytesStreamOutput;
import org.elasticsearch.common.io.stream.StreamInput;
import org.elasticsearch.common.lease.Releasable;
import org.elasticsearch.common.lease.Releasables;
import org.elasticsearch.common.settings.IndexScopedSettings;
import org.elasticsearch.common.settings.Settings;
import org.elasticsearch.common.unit.TimeValue;
import org.elasticsearch.common.util.concurrent.AbstractRunnable;
import org.elasticsearch.common.util.concurrent.ConcurrentCollections;
import org.elasticsearch.common.xcontent.NamedXContentRegistry;
import org.elasticsearch.common.xcontent.XContentBuilder;
import org.elasticsearch.common.xcontent.XContentFactory;
import org.elasticsearch.common.xcontent.XContentType;
import org.elasticsearch.core.internal.io.IOUtils;
import org.elasticsearch.env.NodeEnvironment;
import org.elasticsearch.index.IndexSettings;
import org.elasticsearch.index.engine.CommitStats;
import org.elasticsearch.index.engine.Engine;
import org.elasticsearch.index.engine.EngineException;
import org.elasticsearch.index.engine.EngineTestCase;
import org.elasticsearch.index.engine.InternalEngine;
import org.elasticsearch.index.engine.InternalEngineFactory;
import org.elasticsearch.index.engine.Segment;
import org.elasticsearch.index.engine.SegmentsStats;
import org.elasticsearch.index.fielddata.FieldDataStats;
import org.elasticsearch.index.fielddata.IndexFieldData;
import org.elasticsearch.index.fielddata.IndexFieldDataCache;
import org.elasticsearch.index.fielddata.IndexFieldDataService;
import org.elasticsearch.index.mapper.IdFieldMapper;
import org.elasticsearch.index.mapper.MappedFieldType;
import org.elasticsearch.index.mapper.ParseContext;
import org.elasticsearch.index.mapper.ParsedDocument;
import org.elasticsearch.index.mapper.SeqNoFieldMapper;
import org.elasticsearch.index.mapper.SourceFieldMapper;
import org.elasticsearch.index.mapper.SourceToParse;
import org.elasticsearch.index.mapper.Uid;
import org.elasticsearch.index.mapper.VersionFieldMapper;
import org.elasticsearch.index.seqno.SeqNoStats;
import org.elasticsearch.index.seqno.SequenceNumbers;
import org.elasticsearch.index.snapshots.IndexShardSnapshotStatus;
import org.elasticsearch.index.store.Store;
import org.elasticsearch.index.store.StoreStats;
import org.elasticsearch.index.translog.TestTranslog;
import org.elasticsearch.index.translog.Translog;
import org.elasticsearch.index.translog.TranslogTests;
import org.elasticsearch.indices.IndicesQueryCache;
import org.elasticsearch.indices.breaker.NoneCircuitBreakerService;
import org.elasticsearch.indices.fielddata.cache.IndicesFieldDataCache;
import org.elasticsearch.indices.recovery.RecoveryState;
import org.elasticsearch.indices.recovery.RecoveryTarget;
import org.elasticsearch.repositories.IndexId;
import org.elasticsearch.repositories.Repository;
import org.elasticsearch.repositories.RepositoryData;
import org.elasticsearch.snapshots.Snapshot;
import org.elasticsearch.snapshots.SnapshotId;
import org.elasticsearch.snapshots.SnapshotInfo;
import org.elasticsearch.snapshots.SnapshotShardFailure;
import org.elasticsearch.test.DummyShardLock;
import org.elasticsearch.test.FieldMaskingReader;
import org.elasticsearch.test.VersionUtils;
import org.elasticsearch.threadpool.ThreadPool;
import org.elasticsearch.ElasticsearchException;

import java.io.IOException;
import java.nio.charset.Charset;
import java.nio.file.Path;
import java.util.ArrayList;
import java.util.Arrays;
import java.util.Collections;
import java.util.HashMap;
import java.util.HashSet;
import java.util.Iterator;
import java.util.List;
import java.util.Map;
import java.util.Set;
import java.util.concurrent.BrokenBarrierException;
import java.util.concurrent.CountDownLatch;
import java.util.concurrent.CyclicBarrier;
import java.util.concurrent.ExecutionException;
import java.util.concurrent.Semaphore;
import java.util.concurrent.TimeUnit;
import java.util.concurrent.atomic.AtomicBoolean;
import java.util.concurrent.atomic.AtomicInteger;
import java.util.concurrent.atomic.AtomicLong;
import java.util.concurrent.atomic.AtomicReference;
import java.util.function.BiConsumer;
import java.util.function.Consumer;
import java.util.function.LongFunction;
import java.util.function.Supplier;
import java.util.stream.Collectors;
import java.util.stream.IntStream;

import static java.util.Collections.emptyMap;
import static java.util.Collections.emptySet;
import static org.elasticsearch.cluster.routing.TestShardRouting.newShardRouting;
import static org.elasticsearch.common.lucene.Lucene.cleanLuceneIndex;
import static org.elasticsearch.common.xcontent.ToXContent.EMPTY_PARAMS;
import static org.elasticsearch.common.xcontent.XContentFactory.jsonBuilder;
import static org.elasticsearch.repositories.RepositoryData.EMPTY_REPO_GEN;
import static org.elasticsearch.test.hamcrest.RegexMatcher.matches;
import static org.hamcrest.Matchers.containsInAnyOrder;
import static org.hamcrest.Matchers.containsString;
import static org.hamcrest.Matchers.equalTo;
import static org.hamcrest.Matchers.greaterThan;
import static org.hamcrest.Matchers.greaterThanOrEqualTo;
import static org.hamcrest.Matchers.hasKey;
import static org.hamcrest.Matchers.hasSize;
import static org.hamcrest.Matchers.hasToString;
import static org.hamcrest.Matchers.instanceOf;
import static org.hamcrest.Matchers.lessThan;
import static org.hamcrest.Matchers.lessThanOrEqualTo;
import static org.hamcrest.Matchers.notNullValue;
import static org.hamcrest.Matchers.nullValue;

/**
 * Simple unit-test IndexShard related operations.
 */
public class IndexShardTests extends IndexShardTestCase {

    public static ShardStateMetaData load(Logger logger, Path... shardPaths) throws IOException {
        return ShardStateMetaData.FORMAT.loadLatestState(logger, NamedXContentRegistry.EMPTY, shardPaths);
    }

    public static void write(ShardStateMetaData shardStateMetaData,
                             Path... shardPaths) throws IOException {
        ShardStateMetaData.FORMAT.write(shardStateMetaData, shardPaths);
    }

    public static Engine getEngineFromShard(IndexShard shard) {
        return shard.getEngineOrNull();
    }

    public void testWriteShardState() throws Exception {
        try (NodeEnvironment env = newNodeEnvironment()) {
            ShardId id = new ShardId("foo", "fooUUID", 1);
            boolean primary = randomBoolean();
            AllocationId allocationId = randomBoolean() ? null : randomAllocationId();
            ShardStateMetaData state1 = new ShardStateMetaData(primary, "fooUUID", allocationId);
            write(state1, env.availableShardPaths(id));
            ShardStateMetaData shardStateMetaData = load(logger, env.availableShardPaths(id));
            assertEquals(shardStateMetaData, state1);

            ShardStateMetaData state2 = new ShardStateMetaData(primary, "fooUUID", allocationId);
            write(state2, env.availableShardPaths(id));
            shardStateMetaData = load(logger, env.availableShardPaths(id));
            assertEquals(shardStateMetaData, state1);

            ShardStateMetaData state3 = new ShardStateMetaData(primary, "fooUUID", allocationId);
            write(state3, env.availableShardPaths(id));
            shardStateMetaData = load(logger, env.availableShardPaths(id));
            assertEquals(shardStateMetaData, state3);
            assertEquals("fooUUID", state3.indexUUID);
        }
    }

    public void testPersistenceStateMetadataPersistence() throws Exception {
        IndexShard shard = newStartedShard();
        final Path shardStatePath = shard.shardPath().getShardStatePath();
        ShardStateMetaData shardStateMetaData = load(logger, shardStatePath);
        assertEquals(getShardStateMetadata(shard), shardStateMetaData);
        ShardRouting routing = shard.shardRouting;
        IndexShardTestCase.updateRoutingEntry(shard, routing);

        shardStateMetaData = load(logger, shardStatePath);
        assertEquals(shardStateMetaData, getShardStateMetadata(shard));
        assertEquals(shardStateMetaData,
            new ShardStateMetaData(routing.primary(), shard.indexSettings().getUUID(), routing.allocationId()));

        routing = TestShardRouting.relocate(shard.shardRouting, "some node", 42L);
        IndexShardTestCase.updateRoutingEntry(shard, routing);
        shardStateMetaData = load(logger, shardStatePath);
        assertEquals(shardStateMetaData, getShardStateMetadata(shard));
        assertEquals(shardStateMetaData,
            new ShardStateMetaData(routing.primary(), shard.indexSettings().getUUID(), routing.allocationId()));
        closeShards(shard);
    }

    public void testFailShard() throws Exception {
        allowShardFailures();
        IndexShard shard = newStartedShard();
        final ShardPath shardPath = shard.shardPath();
        assertNotNull(shardPath);
        // fail shard
        shard.failShard("test shard fail", new CorruptIndexException("", ""));
        shard.close("do not assert history", false);
        shard.store().close();
        // check state file still exists
        ShardStateMetaData shardStateMetaData = load(logger, shardPath.getShardStatePath());
        assertEquals(shardStateMetaData, getShardStateMetadata(shard));
        // but index can't be opened for a failed shard
        assertThat("store index should be corrupted", Store.canOpenIndex(logger, shardPath.resolveIndex(), shard.shardId(),
            (shardId, lockTimeoutMS) -> new DummyShardLock(shardId)),
            equalTo(false));
    }

    ShardStateMetaData getShardStateMetadata(IndexShard shard) {
        ShardRouting shardRouting = shard.routingEntry();
        if (shardRouting == null) {
            return null;
        } else {
            return new ShardStateMetaData(shardRouting.primary(), shard.indexSettings().getUUID(), shardRouting.allocationId());
        }
    }

    private AllocationId randomAllocationId() {
        AllocationId allocationId = AllocationId.newInitializing();
        if (randomBoolean()) {
            allocationId = AllocationId.newRelocation(allocationId);
        }
        return allocationId;
    }

    public void testShardStateMetaHashCodeEquals() {
        AllocationId allocationId = randomBoolean() ? null : randomAllocationId();
        ShardStateMetaData meta = new ShardStateMetaData(randomBoolean(),
            randomRealisticUnicodeOfCodepointLengthBetween(1, 10), allocationId);

        assertEquals(meta, new ShardStateMetaData(meta.primary, meta.indexUUID, meta.allocationId));
        assertEquals(meta.hashCode(),
            new ShardStateMetaData(meta.primary, meta.indexUUID, meta.allocationId).hashCode());

        assertFalse(meta.equals(new ShardStateMetaData(!meta.primary, meta.indexUUID, meta.allocationId)));
        assertFalse(meta.equals(new ShardStateMetaData(!meta.primary, meta.indexUUID + "foo", meta.allocationId)));
        assertFalse(meta.equals(new ShardStateMetaData(!meta.primary, meta.indexUUID + "foo", randomAllocationId())));
        Set<Integer> hashCodes = new HashSet<>();
        for (int i = 0; i < 30; i++) { // just a sanity check that we impl hashcode
            allocationId = randomBoolean() ? null : randomAllocationId();
            meta = new ShardStateMetaData(randomBoolean(),
                randomRealisticUnicodeOfCodepointLengthBetween(1, 10), allocationId);
            hashCodes.add(meta.hashCode());
        }
        assertTrue("more than one unique hashcode expected but got: " + hashCodes.size(), hashCodes.size() > 1);

    }

    public void testClosesPreventsNewOperations() throws InterruptedException, ExecutionException, IOException {
        IndexShard indexShard = newStartedShard();
        closeShards(indexShard);
        assertThat(indexShard.getActiveOperationsCount(), equalTo(0));
        try {
            indexShard.acquirePrimaryOperationPermit(null, ThreadPool.Names.WRITE, "");
            fail("we should not be able to increment anymore");
        } catch (IndexShardClosedException e) {
            // expected
        }
        try {
            indexShard.acquireReplicaOperationPermit(indexShard.getPendingPrimaryTerm(), SequenceNumbers.UNASSIGNED_SEQ_NO, null,
                ThreadPool.Names.WRITE, "");
            fail("we should not be able to increment anymore");
        } catch (IndexShardClosedException e) {
            // expected
        }
    }

    public void testRejectOperationPermitWithHigherTermWhenNotStarted() throws IOException {
        IndexShard indexShard = newShard(false);
        expectThrows(IndexShardNotStartedException.class, () ->
            indexShard.acquireReplicaOperationPermit(indexShard.getPendingPrimaryTerm() + randomIntBetween(1, 100),
                SequenceNumbers.UNASSIGNED_SEQ_NO, null, ThreadPool.Names.WRITE, ""));
        closeShards(indexShard);
    }

    public void testPrimaryPromotionDelaysOperations() throws IOException, BrokenBarrierException, InterruptedException {
        final IndexShard indexShard = newShard(false);
        recoveryEmptyReplica(indexShard, randomBoolean());

        final int operations = scaledRandomIntBetween(1, 64);
        final CyclicBarrier barrier = new CyclicBarrier(1 + operations);
        final CountDownLatch latch = new CountDownLatch(operations);
        final CountDownLatch operationLatch = new CountDownLatch(1);
        final List<Thread> threads = new ArrayList<>();
        for (int i = 0; i < operations; i++) {
            final String id = "t_" + i;
            final Thread thread = new Thread(() -> {
                try {
                    barrier.await();
                } catch (final BrokenBarrierException | InterruptedException e) {
                    throw new RuntimeException(e);
                }
                indexShard.acquireReplicaOperationPermit(
                        indexShard.getPendingPrimaryTerm(),
                        indexShard.getGlobalCheckpoint(),
                        new ActionListener<Releasable>() {
                            @Override
                            public void onResponse(Releasable releasable) {
                                latch.countDown();
                                try {
                                    operationLatch.await();
                                } catch (final InterruptedException e) {
                                    throw new RuntimeException(e);
                                }
                                releasable.close();
                            }

                            @Override
                            public void onFailure(Exception e) {
                                throw new RuntimeException(e);
                            }
                        },
                        ThreadPool.Names.WRITE, id);
            });
            thread.start();
            threads.add(thread);
        }

        barrier.await();
        latch.await();

        final ShardRouting replicaRouting = indexShard.routingEntry();
        promoteReplica(indexShard, Collections.singleton(replicaRouting.allocationId().getId()),
            new IndexShardRoutingTable.Builder(replicaRouting.shardId()).addShard(replicaRouting).build());


        final int delayedOperations = scaledRandomIntBetween(1, 64);
        final CyclicBarrier delayedOperationsBarrier = new CyclicBarrier(1 + delayedOperations);
        final CountDownLatch delayedOperationsLatch = new CountDownLatch(delayedOperations);
        final AtomicLong counter = new AtomicLong();
        final List<Thread> delayedThreads = new ArrayList<>();
        for (int i = 0; i < delayedOperations; i++) {
            final String id = "d_" + i;
            final Thread thread = new Thread(() -> {
                try {
                    delayedOperationsBarrier.await();
                } catch (final BrokenBarrierException | InterruptedException e) {
                    throw new RuntimeException(e);
                }
                indexShard.acquirePrimaryOperationPermit(
                        new ActionListener<Releasable>() {
                            @Override
                            public void onResponse(Releasable releasable) {
                                counter.incrementAndGet();
                                releasable.close();
                                delayedOperationsLatch.countDown();
                            }

                            @Override
                            public void onFailure(Exception e) {
                                throw new RuntimeException(e);
                            }
                        },
                        ThreadPool.Names.WRITE, id);
            });
            thread.start();
            delayedThreads.add(thread);
        }

        delayedOperationsBarrier.await();

        assertThat(counter.get(), equalTo(0L));

        operationLatch.countDown();
        for (final Thread thread : threads) {
            thread.join();
        }

        delayedOperationsLatch.await();

        assertThat(counter.get(), equalTo((long) delayedOperations));

        for (final Thread thread : delayedThreads) {
            thread.join();
        }

        closeShards(indexShard);
    }

    /**
     * This test makes sure that people can use the shard routing entry + take an operation permit to check whether a shard was already
     * promoted to a primary.
     */
    public void testPublishingOrderOnPromotion() throws IOException, InterruptedException, BrokenBarrierException {
        final IndexShard indexShard = newShard(false);
        recoveryEmptyReplica(indexShard, randomBoolean());
        final long promotedTerm = indexShard.getPendingPrimaryTerm() + 1;
        final CyclicBarrier barrier = new CyclicBarrier(2);
        final AtomicBoolean stop = new AtomicBoolean();
        final Thread thread = new Thread(() -> {
            try {
                barrier.await();
            } catch (final BrokenBarrierException | InterruptedException e) {
                throw new RuntimeException(e);
            }
            while(stop.get() == false) {
                if (indexShard.routingEntry().primary()) {
                    assertThat(indexShard.getPendingPrimaryTerm(), equalTo(promotedTerm));
                    final PlainActionFuture<Releasable> permitAcquiredFuture = new PlainActionFuture<>();
                    indexShard.acquirePrimaryOperationPermit(permitAcquiredFuture, ThreadPool.Names.SAME, "bla");
                    try (Releasable ignored = permitAcquiredFuture.actionGet()) {
                        assertThat(indexShard.getReplicationGroup(), notNullValue());
                    }
                }
            }
        });
        thread.start();

        barrier.await();
        final ShardRouting replicaRouting = indexShard.routingEntry();
        promoteReplica(indexShard, Collections.singleton(replicaRouting.allocationId().getId()),
            new IndexShardRoutingTable.Builder(replicaRouting.shardId()).addShard(replicaRouting).build());

        stop.set(true);
        thread.join();
        closeShards(indexShard);
    }


    public void testPrimaryFillsSeqNoGapsOnPromotion() throws Exception {
        final IndexShard indexShard = newShard(false);
        recoveryEmptyReplica(indexShard, randomBoolean());

        // most of the time this is large enough that most of the time there will be at least one gap
        final int operations = 1024 - scaledRandomIntBetween(0, 1024);
        final Result result = indexOnReplicaWithGaps(indexShard, operations, Math.toIntExact(SequenceNumbers.NO_OPS_PERFORMED));

        final int maxSeqNo = result.maxSeqNo;
        final boolean gap = result.gap;

        // promote the replica
        final ShardRouting replicaRouting = indexShard.routingEntry();
        promoteReplica(indexShard, Collections.singleton(replicaRouting.allocationId().getId()),
            new IndexShardRoutingTable.Builder(replicaRouting.shardId()).addShard(replicaRouting).build());

        /*
         * This operation completing means that the delay operation executed as part of increasing the primary term has completed and the
         * gaps are filled.
         */
        final CountDownLatch latch = new CountDownLatch(1);
        indexShard.acquirePrimaryOperationPermit(
                new ActionListener<Releasable>() {
                    @Override
                    public void onResponse(Releasable releasable) {
                        releasable.close();
                        latch.countDown();
                    }

                    @Override
                    public void onFailure(Exception e) {
                        throw new AssertionError(e);
                    }
                },
                ThreadPool.Names.GENERIC, "");

        latch.await();
        assertThat(indexShard.getLocalCheckpoint(), equalTo((long) maxSeqNo));
        closeShards(indexShard);
    }

    public void testPrimaryPromotionRollsGeneration() throws Exception {
        final IndexShard indexShard = newStartedShard(false);

        final long currentTranslogGeneration = getTranslog(indexShard).getGeneration().translogFileGeneration;

        // promote the replica
        final ShardRouting replicaRouting = indexShard.routingEntry();
        final long newPrimaryTerm = indexShard.getPendingPrimaryTerm() + between(1, 10000);
        final ShardRouting primaryRouting =
                newShardRouting(
                        replicaRouting.shardId(),
                        replicaRouting.currentNodeId(),
                        null,
                        true,
                        ShardRoutingState.STARTED,
                        replicaRouting.allocationId());
        indexShard.updateShardState(primaryRouting, newPrimaryTerm, (shard, listener) -> {},
                0L, Collections.singleton(primaryRouting.allocationId().getId()),
                new IndexShardRoutingTable.Builder(primaryRouting.shardId()).addShard(primaryRouting).build(), Collections.emptySet());

        /*
         * This operation completing means that the delay operation executed as part of increasing the primary term has completed and the
         * translog generation has rolled.
         */
        final CountDownLatch latch = new CountDownLatch(1);
        indexShard.acquirePrimaryOperationPermit(
                new ActionListener<Releasable>() {
                    @Override
                    public void onResponse(Releasable releasable) {
                        releasable.close();
                        latch.countDown();
                    }

                    @Override
                    public void onFailure(Exception e) {
                        throw new RuntimeException(e);
                    }
                },
                ThreadPool.Names.GENERIC, "");

        latch.await();
        assertThat(getTranslog(indexShard).getGeneration().translogFileGeneration, equalTo(currentTranslogGeneration + 1));
        assertThat(TestTranslog.getCurrentTerm(getTranslog(indexShard)), equalTo(newPrimaryTerm));

        closeShards(indexShard);
    }

    public void testOperationPermitsOnPrimaryShards() throws InterruptedException, ExecutionException, IOException {
        final ShardId shardId = new ShardId("test", "_na_", 0);
        final IndexShard indexShard;

        if (randomBoolean()) {
            // relocation target
            indexShard = newShard(newShardRouting(shardId, "local_node", "other node",
                true, ShardRoutingState.INITIALIZING, AllocationId.newRelocation(AllocationId.newInitializing())));
        } else if (randomBoolean()) {
            // simulate promotion
            indexShard = newStartedShard(false);
            ShardRouting replicaRouting = indexShard.routingEntry();
            ShardRouting primaryRouting = newShardRouting(replicaRouting.shardId(), replicaRouting.currentNodeId(), null,
                true, ShardRoutingState.STARTED, replicaRouting.allocationId());
            final long newPrimaryTerm = indexShard.getPendingPrimaryTerm() + between(1, 1000);
            CountDownLatch latch = new CountDownLatch(1);
            indexShard.updateShardState(primaryRouting, newPrimaryTerm, (shard, listener) -> {
                    assertThat(TestTranslog.getCurrentTerm(getTranslog(indexShard)), equalTo(newPrimaryTerm));
                    latch.countDown();
                }, 0L,
                Collections.singleton(indexShard.routingEntry().allocationId().getId()),
                new IndexShardRoutingTable.Builder(indexShard.shardId()).addShard(primaryRouting).build(),
                Collections.emptySet());
            latch.await();
        } else {
            indexShard = newStartedShard(true);
        }
        final long primaryTerm = indexShard.getPendingPrimaryTerm();
        assertEquals(0, indexShard.getActiveOperationsCount());
        Releasable operation1 = acquirePrimaryOperationPermitBlockingly(indexShard);
        assertEquals(1, indexShard.getActiveOperationsCount());
        Releasable operation2 = acquirePrimaryOperationPermitBlockingly(indexShard);
        assertEquals(2, indexShard.getActiveOperationsCount());

        Releasables.close(operation1, operation2);
        assertEquals(0, indexShard.getActiveOperationsCount());

        if (Assertions.ENABLED && indexShard.routingEntry().isRelocationTarget() == false) {
            assertThat(expectThrows(AssertionError.class, () -> indexShard.acquireReplicaOperationPermit(primaryTerm,
                indexShard.getGlobalCheckpoint(), new ActionListener<Releasable>() {
                    @Override
                    public void onResponse(Releasable releasable) {
                        fail();
                    }

                    @Override
                    public void onFailure(Exception e) {
                        fail();
                    }
                },
                ThreadPool.Names.WRITE, "")).getMessage(), containsString("in primary mode cannot be a replication target"));
        }

        closeShards(indexShard);
    }

    private Releasable acquirePrimaryOperationPermitBlockingly(IndexShard indexShard) throws ExecutionException, InterruptedException {
        PlainActionFuture<Releasable> fut = new PlainActionFuture<>();
        indexShard.acquirePrimaryOperationPermit(fut, ThreadPool.Names.WRITE, "");
        return fut.get();
    }

    private Releasable acquireReplicaOperationPermitBlockingly(IndexShard indexShard, long opPrimaryTerm)
        throws ExecutionException, InterruptedException {
        PlainActionFuture<Releasable> fut = new PlainActionFuture<>();
        indexShard.acquireReplicaOperationPermit(opPrimaryTerm, indexShard.getGlobalCheckpoint(), fut, ThreadPool.Names.WRITE, "");
        return fut.get();
    }

    public void testOperationPermitOnReplicaShards() throws Exception {
        final ShardId shardId = new ShardId("test", "_na_", 0);
        final IndexShard indexShard;
        final boolean engineClosed;
        switch (randomInt(2)) {
            case 0:
                // started replica
                indexShard = newStartedShard(false);
                engineClosed = false;
                break;
            case 1: {
                // initializing replica / primary
                final boolean relocating = randomBoolean();
                ShardRouting routing = newShardRouting(shardId, "local_node",
                    relocating ? "sourceNode" : null,
                    relocating ? randomBoolean() : false,
                    ShardRoutingState.INITIALIZING,
                    relocating ? AllocationId.newRelocation(AllocationId.newInitializing()) : AllocationId.newInitializing());
                indexShard = newShard(routing);
                engineClosed = true;
                break;
            }
            case 2: {
                // relocation source
                indexShard = newStartedShard(true);
                ShardRouting routing = indexShard.routingEntry();
                routing = newShardRouting(routing.shardId(), routing.currentNodeId(), "otherNode",
                    true, ShardRoutingState.RELOCATING, AllocationId.newRelocation(routing.allocationId()));
                IndexShardTestCase.updateRoutingEntry(indexShard, routing);
                indexShard.relocated(primaryContext -> {});
                engineClosed = false;
                break;
            }
            default:
                throw new UnsupportedOperationException("get your numbers straight");

        }
        final ShardRouting shardRouting = indexShard.routingEntry();
        logger.info("shard routing to {}", shardRouting);

        assertEquals(0, indexShard.getActiveOperationsCount());
        if (shardRouting.primary() == false && Assertions.ENABLED) {
            final AssertionError e =
                    expectThrows(AssertionError.class,
                        () -> indexShard.acquirePrimaryOperationPermit(null, ThreadPool.Names.WRITE, ""));
            assertThat(e, hasToString(containsString("acquirePrimaryOperationPermit should only be called on primary shard")));
        }

        final long primaryTerm = indexShard.getPendingPrimaryTerm();
        final long translogGen = engineClosed ? -1 : getTranslog(indexShard).getGeneration().translogFileGeneration;

        final Releasable operation1;
        final Releasable operation2;
        if (engineClosed == false) {
            operation1 = acquireReplicaOperationPermitBlockingly(indexShard, primaryTerm);
            assertEquals(1, indexShard.getActiveOperationsCount());
            operation2 = acquireReplicaOperationPermitBlockingly(indexShard, primaryTerm);
            assertEquals(2, indexShard.getActiveOperationsCount());
        } else {
            operation1 = null;
            operation2 = null;
        }

        {
            final AtomicBoolean onResponse = new AtomicBoolean();
            final AtomicBoolean onFailure = new AtomicBoolean();
            final AtomicReference<Exception> onFailureException = new AtomicReference<>();
            ActionListener<Releasable> onLockAcquired = new ActionListener<Releasable>() {
                @Override
                public void onResponse(Releasable releasable) {
                    onResponse.set(true);
                }

                @Override
                public void onFailure(Exception e) {
                    onFailure.set(true);
                    onFailureException.set(e);
                }
            };

            indexShard.acquireReplicaOperationPermit(primaryTerm - 1, SequenceNumbers.UNASSIGNED_SEQ_NO, onLockAcquired,
                ThreadPool.Names.WRITE, "");

            assertFalse(onResponse.get());
            assertTrue(onFailure.get());
            assertThat(onFailureException.get(), instanceOf(IllegalStateException.class));
            assertThat(
                    onFailureException.get(), hasToString(containsString("operation primary term [" + (primaryTerm - 1) + "] is too old")));
        }

        {
            final AtomicBoolean onResponse = new AtomicBoolean();
            final AtomicReference<Exception> onFailure = new AtomicReference<>();
            final CyclicBarrier barrier = new CyclicBarrier(2);
            final long newPrimaryTerm = primaryTerm + 1 + randomInt(20);
            if (engineClosed == false) {
                assertThat(indexShard.getLocalCheckpoint(), equalTo(SequenceNumbers.NO_OPS_PERFORMED));
                assertThat(indexShard.getGlobalCheckpoint(), equalTo(SequenceNumbers.NO_OPS_PERFORMED));
            }
            final long newGlobalCheckPoint;
            if (engineClosed || randomBoolean()) {
                newGlobalCheckPoint = SequenceNumbers.NO_OPS_PERFORMED;
            } else {
                long localCheckPoint = indexShard.getGlobalCheckpoint() + randomInt(100);
                // advance local checkpoint
                for (int i = 0; i <= localCheckPoint; i++) {
                    indexShard.markSeqNoAsNoop(i, "dummy doc");
                }
                newGlobalCheckPoint = randomIntBetween((int) indexShard.getGlobalCheckpoint(), (int) localCheckPoint);
            }
            final long expectedLocalCheckpoint;
            if (newGlobalCheckPoint == SequenceNumbers.UNASSIGNED_SEQ_NO) {
                expectedLocalCheckpoint = SequenceNumbers.NO_OPS_PERFORMED;
            } else {
                expectedLocalCheckpoint = newGlobalCheckPoint;
            }
            // but you can not increment with a new primary term until the operations on the older primary term complete
            final Thread thread = new Thread(() -> {
                try {
                    barrier.await();
                } catch (final BrokenBarrierException | InterruptedException e) {
                    throw new RuntimeException(e);
                }
                ActionListener<Releasable> listener = new ActionListener<Releasable>() {
                    @Override
                    public void onResponse(Releasable releasable) {
                        assertThat(indexShard.getPendingPrimaryTerm(), equalTo(newPrimaryTerm));
                        assertThat(TestTranslog.getCurrentTerm(getTranslog(indexShard)), equalTo(newPrimaryTerm));
                        assertThat(indexShard.getLocalCheckpoint(), equalTo(expectedLocalCheckpoint));
                        assertThat(indexShard.getGlobalCheckpoint(), equalTo(newGlobalCheckPoint));
                        onResponse.set(true);
                        releasable.close();
                        finish();
                    }

                    @Override
                    public void onFailure(Exception e) {
                        onFailure.set(e);
                        finish();
                    }

                    private void finish() {
                        try {
                            barrier.await();
                        } catch (final BrokenBarrierException | InterruptedException e) {
                            throw new RuntimeException(e);
                        }
                    }
                };
                try {
                    indexShard.acquireReplicaOperationPermit(
                        newPrimaryTerm,
                        newGlobalCheckPoint,
                        listener,
                        ThreadPool.Names.SAME, "");
                } catch (Exception e) {
                    listener.onFailure(e);
                }
            });
            thread.start();
            barrier.await();
            if (indexShard.state() == IndexShardState.CREATED || indexShard.state() == IndexShardState.RECOVERING) {
                barrier.await();
                assertThat(indexShard.getPendingPrimaryTerm(), equalTo(primaryTerm));
                assertFalse(onResponse.get());
                assertThat(onFailure.get(), instanceOf(IndexShardNotStartedException.class));
                Releasables.close(operation1);
                Releasables.close(operation2);
            } else {
                // our operation should be blocked until the previous operations complete
                assertFalse(onResponse.get());
                assertNull(onFailure.get());
                assertThat(indexShard.operationPrimaryTerm, equalTo(primaryTerm));
                assertThat(TestTranslog.getCurrentTerm(getTranslog(indexShard)), equalTo(primaryTerm));
                Releasables.close(operation1);
                // our operation should still be blocked
                assertFalse(onResponse.get());
                assertNull(onFailure.get());
                assertThat(indexShard.operationPrimaryTerm, equalTo(primaryTerm));
                assertThat(TestTranslog.getCurrentTerm(getTranslog(indexShard)), equalTo(primaryTerm));
                Releasables.close(operation2);
                barrier.await();
                // now lock acquisition should have succeeded
                assertThat(indexShard.operationPrimaryTerm, equalTo(newPrimaryTerm));
                assertThat(indexShard.getPendingPrimaryTerm(), equalTo(newPrimaryTerm));
                assertThat(TestTranslog.getCurrentTerm(getTranslog(indexShard)), equalTo(newPrimaryTerm));
                if (engineClosed) {
                    assertFalse(onResponse.get());
                    assertThat(onFailure.get(), instanceOf(AlreadyClosedException.class));
                } else {
                    assertTrue(onResponse.get());
                    assertNull(onFailure.get());
                    assertThat(getTranslog(indexShard).getGeneration().translogFileGeneration, equalTo(translogGen + 1));
                    assertThat(indexShard.getLocalCheckpoint(), equalTo(expectedLocalCheckpoint));
                    assertThat(indexShard.getGlobalCheckpoint(), equalTo(newGlobalCheckPoint));
                }
            }
            thread.join();
            assertEquals(0, indexShard.getActiveOperationsCount());
        }

        closeShards(indexShard);
    }

    public void testGlobalCheckpointSync() throws IOException {
        // create the primary shard with a callback that sets a boolean when the global checkpoint sync is invoked
        final ShardId shardId = new ShardId("index", "_na_", 0);
        final ShardRouting shardRouting =
                TestShardRouting.newShardRouting(
                        shardId,
                        randomAlphaOfLength(8),
                        true,
                        ShardRoutingState.INITIALIZING,
                        RecoverySource.StoreRecoverySource.EMPTY_STORE_INSTANCE);
        final Settings settings = Settings.builder()
                .put(IndexMetaData.SETTING_VERSION_CREATED, Version.CURRENT)
                .put(IndexMetaData.SETTING_NUMBER_OF_REPLICAS, 2)
                .put(IndexMetaData.SETTING_NUMBER_OF_SHARDS, 1)
                .build();
        final IndexMetaData.Builder indexMetadata = IndexMetaData.builder(shardRouting.getIndexName()).settings(settings).primaryTerm(0, 1);
        final AtomicBoolean synced = new AtomicBoolean();
        final IndexShard primaryShard =
                newShard(shardRouting, indexMetadata.build(), null, new InternalEngineFactory(), () -> synced.set(true));
        // add a replica
        recoverShardFromStore(primaryShard);
        final IndexShard replicaShard = newShard(shardId, false);
        recoverReplica(replicaShard, primaryShard, true);
        final int maxSeqNo = randomIntBetween(0, 128);
        for (int i = 0; i <= maxSeqNo; i++) {
            EngineTestCase.generateNewSeqNo(primaryShard.getEngine());
        }
        final long checkpoint = rarely() ? maxSeqNo - scaledRandomIntBetween(0, maxSeqNo) : maxSeqNo;

        // set up local checkpoints on the shard copies
        primaryShard.updateLocalCheckpointForShard(shardRouting.allocationId().getId(), checkpoint);
        final int replicaLocalCheckpoint = randomIntBetween(0, Math.toIntExact(checkpoint));
        final String replicaAllocationId = replicaShard.routingEntry().allocationId().getId();
        primaryShard.updateLocalCheckpointForShard(replicaAllocationId, replicaLocalCheckpoint);

        // initialize the local knowledge on the primary of the global checkpoint on the replica shard
        final int replicaGlobalCheckpoint =
                randomIntBetween(Math.toIntExact(SequenceNumbers.NO_OPS_PERFORMED), Math.toIntExact(primaryShard.getGlobalCheckpoint()));
        primaryShard.updateGlobalCheckpointForShard(replicaAllocationId, replicaGlobalCheckpoint);

        // simulate a background maybe sync; it should only run if the knowledge on the replica of the global checkpoint lags the primary
        primaryShard.maybeSyncGlobalCheckpoint("test");
        assertThat(
                synced.get(),
                equalTo(maxSeqNo == primaryShard.getGlobalCheckpoint() && (replicaGlobalCheckpoint < checkpoint)));

        // simulate that the background sync advanced the global checkpoint on the replica
        primaryShard.updateGlobalCheckpointForShard(replicaAllocationId, primaryShard.getGlobalCheckpoint());

        // reset our boolean so that we can assert after another simulated maybe sync
        synced.set(false);

        primaryShard.maybeSyncGlobalCheckpoint("test");

        // this time there should not be a sync since all the replica copies are caught up with the primary
        assertFalse(synced.get());

        closeShards(replicaShard, primaryShard);
    }

    public void testRestoreLocalCheckpointTrackerFromTranslogOnPromotion() throws IOException, InterruptedException {
        final IndexShard indexShard = newStartedShard(false);
        final int operations = 1024 - scaledRandomIntBetween(0, 1024);
        indexOnReplicaWithGaps(indexShard, operations, Math.toIntExact(SequenceNumbers.NO_OPS_PERFORMED));

        final long maxSeqNo = indexShard.seqNoStats().getMaxSeqNo();
        final long globalCheckpointOnReplica = SequenceNumbers.UNASSIGNED_SEQ_NO;
        randomIntBetween(
                Math.toIntExact(SequenceNumbers.UNASSIGNED_SEQ_NO),
                Math.toIntExact(indexShard.getLocalCheckpoint()));
        indexShard.updateGlobalCheckpointOnReplica(globalCheckpointOnReplica, "test");

        final int globalCheckpoint =
                randomIntBetween(
                        Math.toIntExact(SequenceNumbers.UNASSIGNED_SEQ_NO),
                        Math.toIntExact(indexShard.getLocalCheckpoint()));

        final CountDownLatch latch = new CountDownLatch(1);
        indexShard.acquireReplicaOperationPermit(
                indexShard.getPendingPrimaryTerm() + 1,
                globalCheckpoint,
                new ActionListener<Releasable>() {
                    @Override
                    public void onResponse(Releasable releasable) {
                        releasable.close();
                        latch.countDown();
                    }

                    @Override
                    public void onFailure(Exception e) {

                    }
                },
                ThreadPool.Names.SAME, "");

        latch.await();

        final ShardRouting newRouting = indexShard.routingEntry().moveActiveReplicaToPrimary();
        final CountDownLatch resyncLatch = new CountDownLatch(1);
        indexShard.updateShardState(
                newRouting,
                indexShard.getPendingPrimaryTerm() + 1,
                (s, r) -> resyncLatch.countDown(),
                1L,
                Collections.singleton(newRouting.allocationId().getId()),
                new IndexShardRoutingTable.Builder(newRouting.shardId()).addShard(newRouting).build(),
                Collections.emptySet());
        resyncLatch.await();
        assertThat(indexShard.getLocalCheckpoint(), equalTo(maxSeqNo));
        assertThat(indexShard.seqNoStats().getMaxSeqNo(), equalTo(maxSeqNo));

        closeShards(indexShard);
    }

    public void testThrowBackLocalCheckpointOnReplica() throws IOException, InterruptedException {
        final IndexShard indexShard = newStartedShard(false);

        // most of the time this is large enough that most of the time there will be at least one gap
        final int operations = 1024 - scaledRandomIntBetween(0, 1024);
        indexOnReplicaWithGaps(indexShard, operations, Math.toIntExact(SequenceNumbers.NO_OPS_PERFORMED));

        final long globalCheckpointOnReplica =
                randomIntBetween(
                        Math.toIntExact(SequenceNumbers.UNASSIGNED_SEQ_NO),
                        Math.toIntExact(indexShard.getLocalCheckpoint()));
        indexShard.updateGlobalCheckpointOnReplica(globalCheckpointOnReplica, "test");

        final int globalCheckpoint =
                randomIntBetween(
                        Math.toIntExact(SequenceNumbers.UNASSIGNED_SEQ_NO),
                        Math.toIntExact(indexShard.getLocalCheckpoint()));
        final CountDownLatch latch = new CountDownLatch(1);
        indexShard.acquireReplicaOperationPermit(
                indexShard.pendingPrimaryTerm + 1,
                globalCheckpoint,
                new ActionListener<Releasable>() {
                    @Override
                    public void onResponse(final Releasable releasable) {
                        releasable.close();
                        latch.countDown();
                    }

                    @Override
                    public void onFailure(final Exception e) {

                    }
                },
                ThreadPool.Names.SAME, "");

        latch.await();
        if (globalCheckpointOnReplica == SequenceNumbers.UNASSIGNED_SEQ_NO
                && globalCheckpoint == SequenceNumbers.UNASSIGNED_SEQ_NO) {
            assertThat(indexShard.getLocalCheckpoint(), equalTo(SequenceNumbers.NO_OPS_PERFORMED));
        } else {
            assertThat(indexShard.getLocalCheckpoint(), equalTo(Math.max(globalCheckpoint, globalCheckpointOnReplica)));
        }

        // ensure that after the local checkpoint throw back and indexing again, the local checkpoint advances
        final Result result = indexOnReplicaWithGaps(indexShard, operations, Math.toIntExact(indexShard.getLocalCheckpoint()));
        assertThat(indexShard.getLocalCheckpoint(), equalTo((long) result.localCheckpoint));

        closeShards(indexShard);
    }

    public void testConcurrentTermIncreaseOnReplicaShard() throws BrokenBarrierException, InterruptedException, IOException {
        final IndexShard indexShard = newStartedShard(false);

        final CyclicBarrier barrier = new CyclicBarrier(3);
        final CountDownLatch latch = new CountDownLatch(2);

        final long primaryTerm = indexShard.getPendingPrimaryTerm();
        final AtomicLong counter = new AtomicLong();
        final AtomicReference<Exception> onFailure = new AtomicReference<>();

        final LongFunction<Runnable> function = increment -> () -> {
            assert increment > 0;
            try {
                barrier.await();
            } catch (final BrokenBarrierException | InterruptedException e) {
                throw new RuntimeException(e);
            }
            indexShard.acquireReplicaOperationPermit(
                    primaryTerm + increment,
                    indexShard.getGlobalCheckpoint(),
                    new ActionListener<Releasable>() {
                        @Override
                        public void onResponse(Releasable releasable) {
                            counter.incrementAndGet();
                            assertThat(indexShard.getPendingPrimaryTerm(), equalTo(primaryTerm + increment));
                            latch.countDown();
                            releasable.close();
                        }

                        @Override
                        public void onFailure(Exception e) {
                            onFailure.set(e);
                            latch.countDown();
                        }
                    },
                    ThreadPool.Names.WRITE, "");
        };

        final long firstIncrement = 1 + (randomBoolean() ? 0 : 1);
        final long secondIncrement = 1 + (randomBoolean() ? 0 : 1);
        final Thread first = new Thread(function.apply(firstIncrement));
        final Thread second = new Thread(function.apply(secondIncrement));

        first.start();
        second.start();

        // the two threads synchronize attempting to acquire an operation permit
        barrier.await();

        // we wait for both operations to complete
        latch.await();

        first.join();
        second.join();

        final Exception e;
        if ((e = onFailure.get()) != null) {
            /*
             * If one thread tried to set the primary term to a higher value than the other thread and the thread with the higher term won
             * the race, then the other thread lost the race and only one operation should have been executed.
             */
            assertThat(e, instanceOf(IllegalStateException.class));
            assertThat(e, hasToString(matches("operation primary term \\[\\d+\\] is too old")));
            assertThat(counter.get(), equalTo(1L));
        } else {
            assertThat(counter.get(), equalTo(2L));
        }

        assertThat(indexShard.getPendingPrimaryTerm(), equalTo(primaryTerm + Math.max(firstIncrement, secondIncrement)));

        closeShards(indexShard);
    }

    /***
     * test one can snapshot the store at various lifecycle stages
     */
    public void testSnapshotStore() throws IOException {
        final IndexShard shard = newStartedShard(true);
        indexDoc(shard, "_doc", "0");
        flushShard(shard);

        final IndexShard newShard = reinitShard(shard);
        DiscoveryNode localNode = new DiscoveryNode("foo", buildNewFakeTransportAddress(), emptyMap(), emptySet(), Version.CURRENT);

        Store.MetadataSnapshot snapshot = newShard.snapshotStoreMetadata();
        assertThat(snapshot.getSegmentsFile().name(), equalTo("segments_3"));

        newShard.markAsRecovering("store", new RecoveryState(newShard.routingEntry(), localNode, null));

        snapshot = newShard.snapshotStoreMetadata();
        assertThat(snapshot.getSegmentsFile().name(), equalTo("segments_3"));

        assertTrue(newShard.recoverFromStore());

        snapshot = newShard.snapshotStoreMetadata();
        assertThat(snapshot.getSegmentsFile().name(), equalTo("segments_3"));

        IndexShardTestCase.updateRoutingEntry(newShard, newShard.routingEntry().moveToStarted());

        snapshot = newShard.snapshotStoreMetadata();
        assertThat(snapshot.getSegmentsFile().name(), equalTo("segments_3"));

        newShard.close("test", false);

        snapshot = newShard.snapshotStoreMetadata();
        assertThat(snapshot.getSegmentsFile().name(), equalTo("segments_3"));

        closeShards(newShard);
    }

    public void testAsyncFsync() throws InterruptedException, IOException {
        IndexShard shard = newStartedShard();
        Semaphore semaphore = new Semaphore(Integer.MAX_VALUE);
        Thread[] thread = new Thread[randomIntBetween(3, 5)];
        CountDownLatch latch = new CountDownLatch(thread.length);
        for (int i = 0; i < thread.length; i++) {
            thread[i] = new Thread() {
                @Override
                public void run() {
                    try {
                        latch.countDown();
                        latch.await();
                        for (int i = 0; i < 10000; i++) {
                            semaphore.acquire();
                            shard.sync(TranslogTests.randomTranslogLocation(), (ex) -> semaphore.release());
                        }
                    } catch (Exception ex) {
                        throw new RuntimeException(ex);
                    }
                }
            };
            thread[i].start();
        }

        for (int i = 0; i < thread.length; i++) {
            thread[i].join();
        }
        assertTrue(semaphore.tryAcquire(Integer.MAX_VALUE, 10, TimeUnit.SECONDS));

        closeShards(shard);
    }

    public void testMinimumCompatVersion() throws IOException {
        Version versionCreated = VersionUtils.randomVersion(random());
        Settings settings = Settings.builder().put(IndexMetaData.SETTING_VERSION_CREATED, versionCreated.id)
            .put(IndexMetaData.SETTING_NUMBER_OF_REPLICAS, 0)
            .put(IndexMetaData.SETTING_NUMBER_OF_SHARDS, 1)
            .build();
        IndexMetaData metaData = IndexMetaData.builder("test")
            .settings(settings)
            .primaryTerm(0, 1).build();
        IndexShard test = newShard(new ShardId(metaData.getIndex(), 0), true, "n1", metaData, null);
        recoverShardFromStore(test);

        indexDoc(test, "_doc", "test");
        assertEquals(versionCreated.luceneVersion, test.minimumCompatibleVersion());
        indexDoc(test, "_doc", "test");
        assertEquals(versionCreated.luceneVersion, test.minimumCompatibleVersion());
        test.getEngine().flush();
        assertEquals(Version.CURRENT.luceneVersion, test.minimumCompatibleVersion());

        closeShards(test);
    }

    public void testShardStats() throws IOException {

        IndexShard shard = newStartedShard();
        ShardStats stats = new ShardStats(shard.routingEntry(), shard.shardPath(),
            new CommonStats(new IndicesQueryCache(Settings.EMPTY), shard, new CommonStatsFlags()), shard.commitStats(), shard.seqNoStats());
        assertEquals(shard.shardPath().getRootDataPath().toString(), stats.getDataPath());
        assertEquals(shard.shardPath().getRootStatePath().toString(), stats.getStatePath());
        assertEquals(shard.shardPath().isCustomDataPath(), stats.isCustomDataPath());

        // try to serialize it to ensure values survive the serialization
        BytesStreamOutput out = new BytesStreamOutput();
        stats.writeTo(out);
        StreamInput in = out.bytes().streamInput();
        stats = ShardStats.readShardStats(in);

        XContentBuilder builder = jsonBuilder();
        builder.startObject();
        stats.toXContent(builder, EMPTY_PARAMS);
        builder.endObject();
        String xContent = Strings.toString(builder);
        StringBuilder expectedSubSequence = new StringBuilder("\"shard_path\":{\"state_path\":\"");
        expectedSubSequence.append(shard.shardPath().getRootStatePath().toString());
        expectedSubSequence.append("\",\"data_path\":\"");
        expectedSubSequence.append(shard.shardPath().getRootDataPath().toString());
        expectedSubSequence.append("\",\"is_custom_data_path\":").append(shard.shardPath().isCustomDataPath()).append("}");
        if (Constants.WINDOWS) {
            // Some path weirdness on windows
        } else {
            assertTrue(xContent.contains(expectedSubSequence));
        }
        closeShards(shard);
    }


    public void testShardStatsWithFailures() throws IOException {
        allowShardFailures();
        final ShardId shardId = new ShardId("index", "_na_", 0);
        final ShardRouting shardRouting = newShardRouting(shardId, "node", true, RecoverySource.StoreRecoverySource.EMPTY_STORE_INSTANCE, ShardRoutingState.INITIALIZING);
        final NodeEnvironment.NodePath nodePath = new NodeEnvironment.NodePath(createTempDir());


        ShardPath shardPath = new ShardPath(false, nodePath.resolve(shardId), nodePath.resolve(shardId), shardId);
        Settings settings = Settings.builder().put(IndexMetaData.SETTING_VERSION_CREATED, Version.CURRENT)
                .put(IndexMetaData.SETTING_NUMBER_OF_REPLICAS, 0)
                .put(IndexMetaData.SETTING_NUMBER_OF_SHARDS, 1)
                .build();
        IndexMetaData metaData = IndexMetaData.builder(shardRouting.getIndexName())
                .settings(settings)
                .primaryTerm(0, 1)
                .build();

        // Override two Directory methods to make them fail at our will
        // We use AtomicReference here to inject failure in the middle of the test not immediately
        // We use Supplier<IOException> instead of IOException to produce meaningful stacktrace
        // (remember stack trace is filled when exception is instantiated)
        AtomicReference<Supplier<IOException>> exceptionToThrow = new AtomicReference<>();
        AtomicBoolean throwWhenMarkingStoreCorrupted = new AtomicBoolean(false);
        Directory directory = new FilterDirectory(newFSDirectory(shardPath.resolveIndex())) {
            //fileLength method is called during storeStats try block
            //it's not called when store is marked as corrupted
            @Override
            public long fileLength(String name) throws IOException {
                Supplier<IOException> ex = exceptionToThrow.get();
                if (ex == null) {
                    return super.fileLength(name);
                } else {
                    throw ex.get();
                }
            }

            //listAll method is called when marking store as corrupted
            @Override
            public String[] listAll() throws IOException {
                Supplier<IOException> ex = exceptionToThrow.get();
                if (throwWhenMarkingStoreCorrupted.get() && ex != null) {
                    throw ex.get();
                } else {
                    return super.listAll();
                }
            }
        };

        try (Store store = createStore(shardId, new IndexSettings(metaData, Settings.EMPTY), directory)) {
            IndexShard shard = newShard(shardRouting, shardPath, metaData, store,
                    null, new InternalEngineFactory(), () -> {
                    }, EMPTY_EVENT_LISTENER);
            AtomicBoolean failureCallbackTriggered = new AtomicBoolean(false);
            shard.addShardFailureCallback((ig)->failureCallbackTriggered.set(true));

            recoverShardFromStore(shard);

            final boolean corruptIndexException = randomBoolean();

            if (corruptIndexException) {
                exceptionToThrow.set(() -> new CorruptIndexException("Test CorruptIndexException", "Test resource"));
                throwWhenMarkingStoreCorrupted.set(randomBoolean());
            } else {
                exceptionToThrow.set(() -> new IOException("Test IOException"));
            }
            ElasticsearchException e = expectThrows(ElasticsearchException.class, shard::storeStats);
            assertTrue(failureCallbackTriggered.get());

            if (corruptIndexException && !throwWhenMarkingStoreCorrupted.get()) {
                assertTrue(store.isMarkedCorrupted());
            }
        }
    }

    public void testRefreshMetric() throws IOException {
        IndexShard shard = newStartedShard();
        assertThat(shard.refreshStats().getTotal(), equalTo(2L)); // refresh on: finalize and end of recovery
        long initialTotalTime = shard.refreshStats().getTotalTimeInMillis();
        // check time advances
        for (int i = 1; shard.refreshStats().getTotalTimeInMillis() == initialTotalTime; i++) {
            indexDoc(shard, "_doc", "test");
            assertThat(shard.refreshStats().getTotal(), equalTo(2L + i - 1));
            shard.refresh("test");
            assertThat(shard.refreshStats().getTotal(), equalTo(2L + i));
            assertThat(shard.refreshStats().getTotalTimeInMillis(), greaterThanOrEqualTo(initialTotalTime));
        }
        long refreshCount = shard.refreshStats().getTotal();
        indexDoc(shard, "_doc", "test");
        try (Engine.GetResult ignored = shard.get(new Engine.Get(true, false, "test", "test",
            new Term(IdFieldMapper.NAME, Uid.encodeId("test"))))) {
            assertThat(shard.refreshStats().getTotal(), equalTo(refreshCount+1));
        }
        indexDoc(shard, "_doc", "test");
        shard.writeIndexingBuffer();
        assertThat(shard.refreshStats().getTotal(), equalTo(refreshCount+2));
        closeShards(shard);
    }

    public void testIndexingOperationsListeners() throws IOException {
        IndexShard shard = newStartedShard(true);
        indexDoc(shard, "_doc", "0", "{\"foo\" : \"bar\"}");
        shard.updateLocalCheckpointForShard(shard.shardRouting.allocationId().getId(), 0);
        AtomicInteger preIndex = new AtomicInteger();
        AtomicInteger postIndexCreate = new AtomicInteger();
        AtomicInteger postIndexUpdate = new AtomicInteger();
        AtomicInteger postIndexException = new AtomicInteger();
        AtomicInteger preDelete = new AtomicInteger();
        AtomicInteger postDelete = new AtomicInteger();
        AtomicInteger postDeleteException = new AtomicInteger();
        shard.close("simon says", true);
        shard = reinitShard(shard, new IndexingOperationListener() {
            @Override
            public Engine.Index preIndex(ShardId shardId, Engine.Index operation) {
                preIndex.incrementAndGet();
                return operation;
            }

            @Override
            public void postIndex(ShardId shardId, Engine.Index index, Engine.IndexResult result) {
                switch (result.getResultType()) {
                    case SUCCESS:
                        if (result.isCreated()) {
                            postIndexCreate.incrementAndGet();
                        } else {
                            postIndexUpdate.incrementAndGet();
                        }
                        break;
                    case FAILURE:
                        postIndex(shardId, index, result.getFailure());
                        break;
                    default:
                        fail("unexpected result type:" + result.getResultType());
                }
            }

            @Override
            public void postIndex(ShardId shardId, Engine.Index index, Exception ex) {
                postIndexException.incrementAndGet();
            }

            @Override
            public Engine.Delete preDelete(ShardId shardId, Engine.Delete delete) {
                preDelete.incrementAndGet();
                return delete;
            }

            @Override
            public void postDelete(ShardId shardId, Engine.Delete delete, Engine.DeleteResult result) {
                switch (result.getResultType()) {
                    case SUCCESS:
                        postDelete.incrementAndGet();
                        break;
                    case FAILURE:
                        postDelete(shardId, delete, result.getFailure());
                        break;
                    default:
                        fail("unexpected result type:" + result.getResultType());
                }
            }

            @Override
            public void postDelete(ShardId shardId, Engine.Delete delete, Exception ex) {
                postDeleteException.incrementAndGet();

            }
        });
        recoverShardFromStore(shard);

        indexDoc(shard, "_doc", "1");
        assertEquals(1, preIndex.get());
        assertEquals(1, postIndexCreate.get());
        assertEquals(0, postIndexUpdate.get());
        assertEquals(0, postIndexException.get());
        assertEquals(0, preDelete.get());
        assertEquals(0, postDelete.get());
        assertEquals(0, postDeleteException.get());

        indexDoc(shard, "_doc", "1");
        assertEquals(2, preIndex.get());
        assertEquals(1, postIndexCreate.get());
        assertEquals(1, postIndexUpdate.get());
        assertEquals(0, postIndexException.get());
        assertEquals(0, preDelete.get());
        assertEquals(0, postDelete.get());
        assertEquals(0, postDeleteException.get());

        deleteDoc(shard, "_doc", "1");

        assertEquals(2, preIndex.get());
        assertEquals(1, postIndexCreate.get());
        assertEquals(1, postIndexUpdate.get());
        assertEquals(0, postIndexException.get());
        assertEquals(1, preDelete.get());
        assertEquals(1, postDelete.get());
        assertEquals(0, postDeleteException.get());

        shard.close("Unexpected close", true);
        shard.state = IndexShardState.STARTED; // It will generate exception

        try {
            indexDoc(shard, "_doc", "1");
            fail();
        } catch (AlreadyClosedException e) {

        }

        assertEquals(2, preIndex.get());
        assertEquals(1, postIndexCreate.get());
        assertEquals(1, postIndexUpdate.get());
        assertEquals(0, postIndexException.get());
        assertEquals(1, preDelete.get());
        assertEquals(1, postDelete.get());
        assertEquals(0, postDeleteException.get());
        try {
            deleteDoc(shard, "_doc", "1");
            fail();
        } catch (AlreadyClosedException e) {

        }

        assertEquals(2, preIndex.get());
        assertEquals(1, postIndexCreate.get());
        assertEquals(1, postIndexUpdate.get());
        assertEquals(0, postIndexException.get());
        assertEquals(1, preDelete.get());
        assertEquals(1, postDelete.get());
        assertEquals(0, postDeleteException.get());

        closeShards(shard);
    }

    public void testLockingBeforeAndAfterRelocated() throws Exception {
        final IndexShard shard = newStartedShard(true);
        IndexShardTestCase.updateRoutingEntry(shard, ShardRoutingHelper.relocate(shard.routingEntry(), "other_node"));
        CountDownLatch latch = new CountDownLatch(1);
        Thread recoveryThread = new Thread(() -> {
            latch.countDown();
            try {
                shard.relocated(primaryContext -> {});
            } catch (InterruptedException e) {
                throw new RuntimeException(e);
            }
        });

        try (Releasable ignored = acquirePrimaryOperationPermitBlockingly(shard)) {
            // start finalization of recovery
            recoveryThread.start();
            latch.await();
            // recovery can only be finalized after we release the current primaryOperationLock
            assertFalse(shard.isRelocatedPrimary());
        }
        // recovery can be now finalized
        recoveryThread.join();
        assertTrue(shard.isRelocatedPrimary());
        try (Releasable ignored = acquirePrimaryOperationPermitBlockingly(shard)) {
            // lock can again be acquired
            assertTrue(shard.isRelocatedPrimary());
        }

        closeShards(shard);
    }

    public void testDelayedOperationsBeforeAndAfterRelocated() throws Exception {
        final IndexShard shard = newStartedShard(true);
        IndexShardTestCase.updateRoutingEntry(shard, ShardRoutingHelper.relocate(shard.routingEntry(), "other_node"));
        Thread recoveryThread = new Thread(() -> {
            try {
                shard.relocated(primaryContext -> {});
            } catch (InterruptedException e) {
                throw new RuntimeException(e);
            }
        });

        recoveryThread.start();
        List<PlainActionFuture<Releasable>> onLockAcquiredActions = new ArrayList<>();
        for (int i = 0; i < 10; i++) {
            PlainActionFuture<Releasable> onLockAcquired = new PlainActionFuture<Releasable>() {
                @Override
                public void onResponse(Releasable releasable) {
                    releasable.close();
                    super.onResponse(releasable);
                }
            };
            shard.acquirePrimaryOperationPermit(onLockAcquired, ThreadPool.Names.WRITE, "i_" + i);
            onLockAcquiredActions.add(onLockAcquired);
        }

        for (PlainActionFuture<Releasable> onLockAcquired : onLockAcquiredActions) {
            assertNotNull(onLockAcquired.get(30, TimeUnit.SECONDS));
        }

        recoveryThread.join();

        closeShards(shard);
    }

    public void testStressRelocated() throws Exception {
        final IndexShard shard = newStartedShard(true);
        assertFalse(shard.isRelocatedPrimary());
        IndexShardTestCase.updateRoutingEntry(shard, ShardRoutingHelper.relocate(shard.routingEntry(), "other_node"));
        final int numThreads = randomIntBetween(2, 4);
        Thread[] indexThreads = new Thread[numThreads];
        CountDownLatch allPrimaryOperationLocksAcquired = new CountDownLatch(numThreads);
        CyclicBarrier barrier = new CyclicBarrier(numThreads + 1);
        for (int i = 0; i < indexThreads.length; i++) {
            indexThreads[i] = new Thread() {
                @Override
                public void run() {
                    try (Releasable operationLock = acquirePrimaryOperationPermitBlockingly(shard)) {
                        allPrimaryOperationLocksAcquired.countDown();
                        barrier.await();
                    } catch (InterruptedException | BrokenBarrierException | ExecutionException e) {
                        throw new RuntimeException(e);
                    }
                }
            };
            indexThreads[i].start();
        }
        AtomicBoolean relocated = new AtomicBoolean();
        final Thread recoveryThread = new Thread(() -> {
            try {
                shard.relocated(primaryContext -> {});
            } catch (InterruptedException e) {
                throw new RuntimeException(e);
            }
            relocated.set(true);
        });
        // ensure we wait for all primary operation locks to be acquired
        allPrimaryOperationLocksAcquired.await();
        // start recovery thread
        recoveryThread.start();
        assertThat(relocated.get(), equalTo(false));
        assertThat(shard.getActiveOperationsCount(), greaterThan(0));
        // ensure we only transition after pending operations completed
        assertFalse(shard.isRelocatedPrimary());
        // complete pending operations
        barrier.await();
        // complete recovery/relocation
        recoveryThread.join();
        // ensure relocated successfully once pending operations are done
        assertThat(relocated.get(), equalTo(true));
        assertTrue(shard.isRelocatedPrimary());
        assertThat(shard.getActiveOperationsCount(), equalTo(0));

        for (Thread indexThread : indexThreads) {
            indexThread.join();
        }

        closeShards(shard);
    }

    public void testRelocatedShardCanNotBeRevived() throws IOException, InterruptedException {
        final IndexShard shard = newStartedShard(true);
        final ShardRouting originalRouting = shard.routingEntry();
        IndexShardTestCase.updateRoutingEntry(shard, ShardRoutingHelper.relocate(originalRouting, "other_node"));
        shard.relocated(primaryContext -> {});
        expectThrows(IllegalIndexShardStateException.class, () -> IndexShardTestCase.updateRoutingEntry(shard, originalRouting));
        closeShards(shard);
    }

    public void testShardCanNotBeMarkedAsRelocatedIfRelocationCancelled() throws IOException {
        final IndexShard shard = newStartedShard(true);
        final ShardRouting originalRouting = shard.routingEntry();
        IndexShardTestCase.updateRoutingEntry(shard, ShardRoutingHelper.relocate(originalRouting, "other_node"));
        IndexShardTestCase.updateRoutingEntry(shard, originalRouting);
        expectThrows(IllegalIndexShardStateException.class, () ->  shard.relocated(primaryContext -> {}));
        closeShards(shard);
    }

    public void testRelocatedShardCanNotBeRevivedConcurrently() throws IOException, InterruptedException, BrokenBarrierException {
        final IndexShard shard = newStartedShard(true);
        final ShardRouting originalRouting = shard.routingEntry();
        IndexShardTestCase.updateRoutingEntry(shard, ShardRoutingHelper.relocate(originalRouting, "other_node"));
        CyclicBarrier cyclicBarrier = new CyclicBarrier(3);
        AtomicReference<Exception> relocationException = new AtomicReference<>();
        Thread relocationThread = new Thread(new AbstractRunnable() {
            @Override
            public void onFailure(Exception e) {
                relocationException.set(e);
            }

            @Override
            protected void doRun() throws Exception {
                cyclicBarrier.await();
                shard.relocated(primaryContext -> {});
            }
        });
        relocationThread.start();
        AtomicReference<Exception> cancellingException = new AtomicReference<>();
        Thread cancellingThread = new Thread(new AbstractRunnable() {
            @Override
            public void onFailure(Exception e) {
                cancellingException.set(e);
            }

            @Override
            protected void doRun() throws Exception {
                cyclicBarrier.await();
                IndexShardTestCase.updateRoutingEntry(shard, originalRouting);
            }
        });
        cancellingThread.start();
        cyclicBarrier.await();
        relocationThread.join();
        cancellingThread.join();
        if (shard.isRelocatedPrimary()) {
            logger.debug("shard was relocated successfully");
            assertThat(cancellingException.get(), instanceOf(IllegalIndexShardStateException.class));
            assertThat("current routing:" + shard.routingEntry(), shard.routingEntry().relocating(), equalTo(true));
            assertThat(relocationException.get(), nullValue());
        } else {
            logger.debug("shard relocation was cancelled");
            assertThat(relocationException.get(), instanceOf(IllegalIndexShardStateException.class));
            assertThat("current routing:" + shard.routingEntry(), shard.routingEntry().relocating(), equalTo(false));
            assertThat(cancellingException.get(), nullValue());

        }
        closeShards(shard);
    }

    public void testRecoverFromStoreWithOutOfOrderDelete() throws IOException {
        /*
         * The flow of this test:
         * - delete #1
         * - roll generation (to create gen 2)
         * - index #0
         * - index #3
         * - flush (commit point has max_seqno 3, and local checkpoint 1 -> points at gen 2, previous commit point is maintained)
         * - index #2
         * - index #5
         * - If flush and then recover from the existing store, delete #1 will be removed while index #0 is still retained and replayed.
         */
        final IndexShard shard = newStartedShard(false);
        shard.applyDeleteOperationOnReplica(1, 2, "_doc", "id");
        shard.getEngine().rollTranslogGeneration(); // isolate the delete in it's own generation
        shard.applyIndexOperationOnReplica(0, 1, IndexRequest.UNSET_AUTO_GENERATED_TIMESTAMP, false,
            SourceToParse.source(shard.shardId().getIndexName(), "_doc", "id", new BytesArray("{}"), XContentType.JSON));
        shard.applyIndexOperationOnReplica(3, 3, IndexRequest.UNSET_AUTO_GENERATED_TIMESTAMP, false,
            SourceToParse.source(shard.shardId().getIndexName(), "_doc", "id-3", new BytesArray("{}"), XContentType.JSON));
        // Flushing a new commit with local checkpoint=1 allows to skip the translog gen #1 in recovery.
        shard.flush(new FlushRequest().force(true).waitIfOngoing(true));
        shard.applyIndexOperationOnReplica(2, 3, IndexRequest.UNSET_AUTO_GENERATED_TIMESTAMP, false,
            SourceToParse.source(shard.shardId().getIndexName(), "_doc", "id-2", new BytesArray("{}"), XContentType.JSON));
        shard.applyIndexOperationOnReplica(5, 1, IndexRequest.UNSET_AUTO_GENERATED_TIMESTAMP, false,
            SourceToParse.source(shard.shardId().getIndexName(), "_doc", "id-5", new BytesArray("{}"), XContentType.JSON));

        final int translogOps;
        if (randomBoolean()) {
            // Advance the global checkpoint to remove the 1st commit; this shard will recover the 2nd commit.
            shard.updateGlobalCheckpointOnReplica(3, "test");
            logger.info("--> flushing shard");
            shard.flush(new FlushRequest().force(true).waitIfOngoing(true));
            translogOps = 4; // delete #1 won't be replayed.
        } else if (randomBoolean())  {
            shard.getEngine().rollTranslogGeneration();
            translogOps = 5;
        } else {
            translogOps = 5;
        }

        final ShardRouting replicaRouting = shard.routingEntry();
        IndexShard newShard = reinitShard(shard,
            newShardRouting(replicaRouting.shardId(), replicaRouting.currentNodeId(), true, ShardRoutingState.INITIALIZING,
                RecoverySource.StoreRecoverySource.EXISTING_STORE_INSTANCE));
        DiscoveryNode localNode = new DiscoveryNode("foo", buildNewFakeTransportAddress(), emptyMap(), emptySet(), Version.CURRENT);
        newShard.markAsRecovering("store", new RecoveryState(newShard.routingEntry(), localNode, null));
        assertTrue(newShard.recoverFromStore());
        assertEquals(translogOps, newShard.recoveryState().getTranslog().recoveredOperations());
        assertEquals(translogOps, newShard.recoveryState().getTranslog().totalOperations());
        assertEquals(translogOps, newShard.recoveryState().getTranslog().totalOperationsOnStart());
        assertEquals(100.0f, newShard.recoveryState().getTranslog().recoveredPercent(), 0.01f);
        updateRoutingEntry(newShard, ShardRoutingHelper.moveToStarted(newShard.routingEntry()));
        assertDocCount(newShard, 3);
        closeShards(newShard);
    }

    public void testRecoverFromStore() throws IOException {
        final IndexShard shard = newStartedShard(true);
        int totalOps = randomInt(10);
        int translogOps = totalOps;
        for (int i = 0; i < totalOps; i++) {
            indexDoc(shard, "_doc", Integer.toString(i));
        }
        if (randomBoolean()) {
            shard.updateLocalCheckpointForShard(shard.shardRouting.allocationId().getId(), totalOps - 1);
            flushShard(shard);
            translogOps = 0;
        }
        IndexShard newShard = reinitShard(shard);
        DiscoveryNode localNode = new DiscoveryNode("foo", buildNewFakeTransportAddress(), emptyMap(), emptySet(), Version.CURRENT);
        newShard.markAsRecovering("store", new RecoveryState(newShard.routingEntry(), localNode, null));
        assertTrue(newShard.recoverFromStore());
        assertEquals(translogOps, newShard.recoveryState().getTranslog().recoveredOperations());
        assertEquals(translogOps, newShard.recoveryState().getTranslog().totalOperations());
        assertEquals(translogOps, newShard.recoveryState().getTranslog().totalOperationsOnStart());
        assertEquals(100.0f, newShard.recoveryState().getTranslog().recoveredPercent(), 0.01f);
        IndexShardTestCase.updateRoutingEntry(newShard, newShard.routingEntry().moveToStarted());
        // check that local checkpoint of new primary is properly tracked after recovery
        assertThat(newShard.getLocalCheckpoint(), equalTo(totalOps - 1L));
        assertThat(newShard.getReplicationTracker().getTrackedLocalCheckpointForShard(newShard.routingEntry().allocationId().getId())
                .getLocalCheckpoint(), equalTo(totalOps - 1L));
        assertDocCount(newShard, totalOps);
        closeShards(newShard);
    }

    public void testPrimaryHandOffUpdatesLocalCheckpoint() throws IOException {
        final IndexShard primarySource = newStartedShard(true);
        int totalOps = randomInt(10);
        for (int i = 0; i < totalOps; i++) {
            indexDoc(primarySource, "_doc", Integer.toString(i));
        }
        IndexShardTestCase.updateRoutingEntry(primarySource, primarySource.routingEntry().relocate(randomAlphaOfLength(10), -1));
        final IndexShard primaryTarget = newShard(primarySource.routingEntry().getTargetRelocatingShard());
        updateMappings(primaryTarget, primarySource.indexSettings().getIndexMetaData());
        recoverReplica(primaryTarget, primarySource, true);

        // check that local checkpoint of new primary is properly tracked after primary relocation
        assertThat(primaryTarget.getLocalCheckpoint(), equalTo(totalOps - 1L));
        assertThat(primaryTarget.getReplicationTracker().getTrackedLocalCheckpointForShard(
            primaryTarget.routingEntry().allocationId().getId()).getLocalCheckpoint(), equalTo(totalOps - 1L));
        assertDocCount(primaryTarget, totalOps);
        closeShards(primarySource, primaryTarget);
    }

    /* This test just verifies that we fill up local checkpoint up to max seen seqID on primary recovery */
    public void testRecoverFromStoreWithNoOps() throws IOException {
        final IndexShard shard = newStartedShard(true);
        indexDoc(shard, "_doc", "0");
        Engine.IndexResult test = indexDoc(shard, "_doc", "1");
        // start a replica shard and index the second doc
        final IndexShard otherShard = newStartedShard(false);
        updateMappings(otherShard, shard.indexSettings().getIndexMetaData());
        SourceToParse sourceToParse = SourceToParse.source(shard.shardId().getIndexName(), "_doc", "1",
            new BytesArray("{}"), XContentType.JSON);
        otherShard.applyIndexOperationOnReplica(1, 1, IndexRequest.UNSET_AUTO_GENERATED_TIMESTAMP, false, sourceToParse);

        final ShardRouting primaryShardRouting = shard.routingEntry();
        IndexShard newShard = reinitShard(otherShard, ShardRoutingHelper.initWithSameId(primaryShardRouting,
            RecoverySource.StoreRecoverySource.EXISTING_STORE_INSTANCE));
        DiscoveryNode localNode = new DiscoveryNode("foo", buildNewFakeTransportAddress(), emptyMap(), emptySet(), Version.CURRENT);
        newShard.markAsRecovering("store", new RecoveryState(newShard.routingEntry(), localNode, null));
        assertTrue(newShard.recoverFromStore());
        assertEquals(1, newShard.recoveryState().getTranslog().recoveredOperations());
        assertEquals(1, newShard.recoveryState().getTranslog().totalOperations());
        assertEquals(1, newShard.recoveryState().getTranslog().totalOperationsOnStart());
        assertEquals(100.0f, newShard.recoveryState().getTranslog().recoveredPercent(), 0.01f);
        try (Translog.Snapshot snapshot = getTranslog(newShard).newSnapshot()) {
            Translog.Operation operation;
            int numNoops = 0;
            while ((operation = snapshot.next()) != null) {
                if (operation.opType() == Translog.Operation.Type.NO_OP) {
                    numNoops++;
                    assertEquals(newShard.getPendingPrimaryTerm(), operation.primaryTerm());
                    assertEquals(0, operation.seqNo());
                }
            }
            assertEquals(1, numNoops);
        }
        IndexShardTestCase.updateRoutingEntry(newShard, newShard.routingEntry().moveToStarted());
        assertDocCount(newShard, 1);
        assertDocCount(shard, 2);

        for (int i = 0; i < 2; i++) {
            newShard = reinitShard(newShard, ShardRoutingHelper.initWithSameId(primaryShardRouting,
                RecoverySource.StoreRecoverySource.EXISTING_STORE_INSTANCE));
            newShard.markAsRecovering("store", new RecoveryState(newShard.routingEntry(), localNode, null));
            assertTrue(newShard.recoverFromStore());
            try (Translog.Snapshot snapshot = getTranslog(newShard).newSnapshot()) {
                assertThat(snapshot.totalOperations(), equalTo(2));
            }
        }
        closeShards(newShard, shard);
    }

    public void testRecoverFromCleanStore() throws IOException {
        final IndexShard shard = newStartedShard(true);
        indexDoc(shard, "_doc", "0");
        if (randomBoolean()) {
            flushShard(shard);
        }
        final ShardRouting shardRouting = shard.routingEntry();
        IndexShard newShard = reinitShard(shard,
            ShardRoutingHelper.initWithSameId(shardRouting, RecoverySource.StoreRecoverySource.EMPTY_STORE_INSTANCE)
        );

        DiscoveryNode localNode = new DiscoveryNode("foo", buildNewFakeTransportAddress(), emptyMap(), emptySet(), Version.CURRENT);
        newShard.markAsRecovering("store", new RecoveryState(newShard.routingEntry(), localNode, null));
        assertTrue(newShard.recoverFromStore());
        assertEquals(0, newShard.recoveryState().getTranslog().recoveredOperations());
        assertEquals(0, newShard.recoveryState().getTranslog().totalOperations());
        assertEquals(0, newShard.recoveryState().getTranslog().totalOperationsOnStart());
        assertEquals(100.0f, newShard.recoveryState().getTranslog().recoveredPercent(), 0.01f);
        IndexShardTestCase.updateRoutingEntry(newShard, newShard.routingEntry().moveToStarted());
        assertDocCount(newShard, 0);
        closeShards(newShard);
    }

    public void testFailIfIndexNotPresentInRecoverFromStore() throws Exception {
        final IndexShard shard = newStartedShard(true);
        indexDoc(shard, "_doc", "0");
        if (randomBoolean()) {
            flushShard(shard);
        }

        Store store = shard.store();
        store.incRef();
        closeShards(shard);
        cleanLuceneIndex(store.directory());
        store.decRef();
        IndexShard newShard = reinitShard(shard);
        DiscoveryNode localNode = new DiscoveryNode("foo", buildNewFakeTransportAddress(), emptyMap(), emptySet(), Version.CURRENT);
        ShardRouting routing = newShard.routingEntry();
        newShard.markAsRecovering("store", new RecoveryState(routing, localNode, null));
        try {
            newShard.recoverFromStore();
            fail("index not there!");
        } catch (IndexShardRecoveryException ex) {
            assertTrue(ex.getMessage().contains("failed to fetch index version after copying it over"));
        }

        routing = ShardRoutingHelper.moveToUnassigned(routing, new UnassignedInfo(UnassignedInfo.Reason.INDEX_CREATED, "because I say so"));
        routing = ShardRoutingHelper.initialize(routing, newShard.routingEntry().currentNodeId());
        assertTrue("it's already recovering, we should ignore new ones", newShard.ignoreRecoveryAttempt());
        try {
            newShard.markAsRecovering("store", new RecoveryState(routing, localNode, null));
            fail("we are already recovering, can't mark again");
        } catch (IllegalIndexShardStateException e) {
            // OK!
        }

        newShard = reinitShard(newShard,
            ShardRoutingHelper.initWithSameId(routing, RecoverySource.StoreRecoverySource.EMPTY_STORE_INSTANCE));
        newShard.markAsRecovering("store", new RecoveryState(newShard.routingEntry(), localNode, null));
        assertTrue("recover even if there is nothing to recover", newShard.recoverFromStore());

        IndexShardTestCase.updateRoutingEntry(newShard, newShard.routingEntry().moveToStarted());
        assertDocCount(newShard, 0);
        // we can't issue this request through a client because of the inconsistencies we created with the cluster state
        // doing it directly instead
        indexDoc(newShard, "_doc", "0");
        newShard.refresh("test");
        assertDocCount(newShard, 1);

        closeShards(newShard);
    }

    public void testRecoverFromStoreRemoveStaleOperations() throws Exception {
        final IndexShard shard = newStartedShard(false);
        final String indexName = shard.shardId().getIndexName();
        // Index #0, index #1
        shard.applyIndexOperationOnReplica(0, 1, IndexRequest.UNSET_AUTO_GENERATED_TIMESTAMP, false,
            SourceToParse.source(indexName, "_doc", "doc-0", new BytesArray("{}"), XContentType.JSON));
        flushShard(shard);
        shard.updateGlobalCheckpointOnReplica(0, "test"); // stick the global checkpoint here.
        shard.applyIndexOperationOnReplica(1, 1, IndexRequest.UNSET_AUTO_GENERATED_TIMESTAMP, false,
            SourceToParse.source(indexName, "_doc", "doc-1", new BytesArray("{}"), XContentType.JSON));
        flushShard(shard);
        assertThat(getShardDocUIDs(shard), containsInAnyOrder("doc-0", "doc-1"));
        // Simulate resync (without rollback): Noop #1, index #2
        acquireReplicaOperationPermitBlockingly(shard, shard.pendingPrimaryTerm + 1);
        shard.markSeqNoAsNoop(1, "test");
        shard.applyIndexOperationOnReplica(2, 1, IndexRequest.UNSET_AUTO_GENERATED_TIMESTAMP, false,
            SourceToParse.source(indexName, "_doc", "doc-2", new BytesArray("{}"), XContentType.JSON));
        flushShard(shard);
        assertThat(getShardDocUIDs(shard), containsInAnyOrder("doc-0", "doc-1", "doc-2"));
        // Recovering from store should discard doc #1
        final ShardRouting replicaRouting = shard.routingEntry();
        IndexShard newShard = reinitShard(shard,
            newShardRouting(replicaRouting.shardId(), replicaRouting.currentNodeId(), true, ShardRoutingState.INITIALIZING,
                RecoverySource.StoreRecoverySource.EXISTING_STORE_INSTANCE));
        newShard.pendingPrimaryTerm++;
        newShard.operationPrimaryTerm++;
        DiscoveryNode localNode = new DiscoveryNode("foo", buildNewFakeTransportAddress(), emptyMap(), emptySet(), Version.CURRENT);
        newShard.markAsRecovering("store", new RecoveryState(newShard.routingEntry(), localNode, null));
        assertTrue(newShard.recoverFromStore());
        assertThat(getShardDocUIDs(newShard), containsInAnyOrder("doc-0", "doc-2"));
        closeShards(newShard);
    }

    public void testRecoveryFailsAfterMovingToRelocatedState() throws InterruptedException, IOException {
        final IndexShard shard = newStartedShard(true);
        ShardRouting origRouting = shard.routingEntry();
        assertThat(shard.state(), equalTo(IndexShardState.STARTED));
        ShardRouting inRecoveryRouting = ShardRoutingHelper.relocate(origRouting, "some_node");
        IndexShardTestCase.updateRoutingEntry(shard, inRecoveryRouting);
        shard.relocated(primaryContext -> {});
        assertTrue(shard.isRelocatedPrimary());
        try {
            IndexShardTestCase.updateRoutingEntry(shard, origRouting);
            fail("Expected IndexShardRelocatedException");
        } catch (IndexShardRelocatedException expected) {
        }

        closeShards(shard);
    }

    public void testRestoreShard() throws IOException {
        final IndexShard source = newStartedShard(true);
        IndexShard target = newStartedShard(true);

        indexDoc(source, "_doc", "0");
        if (randomBoolean()) {
            source.refresh("test");
        }
        indexDoc(target, "_doc", "1");
        target.refresh("test");
        assertDocs(target, "1");
        flushShard(source); // only flush source
        ShardRouting routing = ShardRoutingHelper.initWithSameId(target.routingEntry(),
            RecoverySource.StoreRecoverySource.EXISTING_STORE_INSTANCE);
        final Snapshot snapshot = new Snapshot("foo", new SnapshotId("bar", UUIDs.randomBase64UUID()));
        routing = ShardRoutingHelper.newWithRestoreSource(routing,
            new RecoverySource.SnapshotRecoverySource(snapshot, Version.CURRENT, "test"));
        target = reinitShard(target, routing);
        Store sourceStore = source.store();
        Store targetStore = target.store();

        DiscoveryNode localNode = new DiscoveryNode("foo", buildNewFakeTransportAddress(), emptyMap(), emptySet(), Version.CURRENT);
        target.markAsRecovering("store", new RecoveryState(routing, localNode, null));
        assertTrue(target.restoreFromRepository(new RestoreOnlyRepository("test") {
            @Override
            public void restoreShard(IndexShard shard, SnapshotId snapshotId, Version version, IndexId indexId, ShardId snapshotShardId,
                                     RecoveryState recoveryState) {
                try {
                    cleanLuceneIndex(targetStore.directory());
                    for (String file : sourceStore.directory().listAll()) {
                        if (file.equals("write.lock") || file.startsWith("extra")) {
                            continue;
                        }
                        targetStore.directory().copyFrom(sourceStore.directory(), file, file, IOContext.DEFAULT);
                    }
                } catch (Exception ex) {
                    throw new RuntimeException(ex);
                }
            }
        }));
        assertThat(target.getLocalCheckpoint(), equalTo(0L));
        assertThat(target.seqNoStats().getMaxSeqNo(), equalTo(0L));
        assertThat(target.getReplicationTracker().getGlobalCheckpoint(), equalTo(0L));
        IndexShardTestCase.updateRoutingEntry(target, routing.moveToStarted());
        assertThat(target.getReplicationTracker().getTrackedLocalCheckpointForShard(
            target.routingEntry().allocationId().getId()).getLocalCheckpoint(), equalTo(0L));

        assertDocs(target, "0");

        closeShards(source, target);
    }

    public void testSearcherWrapperIsUsed() throws IOException {
        IndexShard shard = newStartedShard(true);
        indexDoc(shard, "_doc", "0", "{\"foo\" : \"bar\"}");
        indexDoc(shard, "_doc", "1", "{\"foobar\" : \"bar\"}");
        shard.refresh("test");

        try (Engine.GetResult getResult = shard
                .get(new Engine.Get(false, false, "test", "1", new Term(IdFieldMapper.NAME, Uid.encodeId("1"))))) {
            assertTrue(getResult.exists());
            assertNotNull(getResult.searcher());
        }
        try (Engine.Searcher searcher = shard.acquireSearcher("test")) {
            TopDocs search = searcher.searcher().search(new TermQuery(new Term("foo", "bar")), 10);
            assertEquals(search.totalHits, 1);
            search = searcher.searcher().search(new TermQuery(new Term("foobar", "bar")), 10);
            assertEquals(search.totalHits, 1);
        }
        IndexSearcherWrapper wrapper = new IndexSearcherWrapper() {
            @Override
            public DirectoryReader wrap(DirectoryReader reader) throws IOException {
                return new FieldMaskingReader("foo", reader);
            }

            @Override
            public IndexSearcher wrap(IndexSearcher searcher) throws EngineException {
                return searcher;
            }
        };
        closeShards(shard);
        IndexShard newShard = newShard(
                ShardRoutingHelper.initWithSameId(shard.routingEntry(), RecoverySource.StoreRecoverySource.EXISTING_STORE_INSTANCE),
                shard.shardPath(),
                shard.indexSettings().getIndexMetaData(),
                null,
                wrapper,
                new InternalEngineFactory(),
                () -> {},
                EMPTY_EVENT_LISTENER);

        recoverShardFromStore(newShard);

        try (Engine.Searcher searcher = newShard.acquireSearcher("test")) {
            TopDocs search = searcher.searcher().search(new TermQuery(new Term("foo", "bar")), 10);
            assertEquals(search.totalHits, 0);
            search = searcher.searcher().search(new TermQuery(new Term("foobar", "bar")), 10);
            assertEquals(search.totalHits, 1);
        }
        try (Engine.GetResult getResult = newShard
                .get(new Engine.Get(false, false, "test", "1", new Term(IdFieldMapper.NAME, Uid.encodeId("1"))))) {
            assertTrue(getResult.exists());
            assertNotNull(getResult.searcher()); // make sure get uses the wrapped reader
            assertTrue(getResult.searcher().reader() instanceof FieldMaskingReader);
        }

        closeShards(newShard);
    }

    public void testSearcherWrapperWorksWithGlobalOrdinals() throws IOException {
        IndexSearcherWrapper wrapper = new IndexSearcherWrapper() {
            @Override
            public DirectoryReader wrap(DirectoryReader reader) throws IOException {
                return new FieldMaskingReader("foo", reader);
            }

            @Override
            public IndexSearcher wrap(IndexSearcher searcher) throws EngineException {
                return searcher;
            }
        };

        Settings settings = Settings.builder().put(IndexMetaData.SETTING_VERSION_CREATED, Version.CURRENT)
            .put(IndexMetaData.SETTING_NUMBER_OF_REPLICAS, 0)
            .put(IndexMetaData.SETTING_NUMBER_OF_SHARDS, 1)
            .build();
        IndexMetaData metaData = IndexMetaData.builder("test")
            .putMapping("_doc", "{ \"properties\": { \"foo\":  { \"type\": \"text\", \"fielddata\": true }}}")
            .settings(settings)
            .primaryTerm(0, 1).build();
        IndexShard shard = newShard(new ShardId(metaData.getIndex(), 0), true, "n1", metaData, wrapper);
        recoverShardFromStore(shard);
        indexDoc(shard, "_doc", "0", "{\"foo\" : \"bar\"}");
        shard.refresh("created segment 1");
        indexDoc(shard, "_doc", "1", "{\"foobar\" : \"bar\"}");
        shard.refresh("created segment 2");

        // test global ordinals are evicted
        MappedFieldType foo = shard.mapperService().fullName("foo");
        IndicesFieldDataCache indicesFieldDataCache = new IndicesFieldDataCache(shard.indexSettings.getNodeSettings(),
            new IndexFieldDataCache.Listener() {});
        IndexFieldDataService indexFieldDataService = new IndexFieldDataService(shard.indexSettings, indicesFieldDataCache,
            new NoneCircuitBreakerService(), shard.mapperService());
        IndexFieldData.Global ifd = indexFieldDataService.getForField(foo);
        FieldDataStats before = shard.fieldData().stats("foo");
        assertThat(before.getMemorySizeInBytes(), equalTo(0L));
        FieldDataStats after = null;
        try (Engine.Searcher searcher = shard.acquireSearcher("test")) {
            assertThat("we have to have more than one segment", searcher.getDirectoryReader().leaves().size(), greaterThan(1));
            ifd.loadGlobal(searcher.getDirectoryReader());
            after = shard.fieldData().stats("foo");
            assertEquals(after.getEvictions(), before.getEvictions());
            // If a field doesn't exist an empty IndexFieldData is returned and that isn't cached:
            assertThat(after.getMemorySizeInBytes(), equalTo(0L));
        }
        assertEquals(shard.fieldData().stats("foo").getEvictions(), before.getEvictions());
        assertEquals(shard.fieldData().stats("foo").getMemorySizeInBytes(), after.getMemorySizeInBytes());
        shard.flush(new FlushRequest().force(true).waitIfOngoing(true));
        shard.refresh("test");
        assertEquals(shard.fieldData().stats("foo").getMemorySizeInBytes(), before.getMemorySizeInBytes());
        assertEquals(shard.fieldData().stats("foo").getEvictions(), before.getEvictions());

        closeShards(shard);
    }

    public void testIndexingOperationListenersIsInvokedOnRecovery() throws IOException {
        IndexShard shard = newStartedShard(true);
        indexDoc(shard, "_doc", "0", "{\"foo\" : \"bar\"}");
        deleteDoc(shard, "_doc", "0");
        indexDoc(shard, "_doc", "1", "{\"foo\" : \"bar\"}");
        shard.refresh("test");

        final AtomicInteger preIndex = new AtomicInteger();
        final AtomicInteger postIndex = new AtomicInteger();
        final AtomicInteger preDelete = new AtomicInteger();
        final AtomicInteger postDelete = new AtomicInteger();
        IndexingOperationListener listener = new IndexingOperationListener() {
            @Override
            public Engine.Index preIndex(ShardId shardId, Engine.Index operation) {
                preIndex.incrementAndGet();
                return operation;
            }

            @Override
            public void postIndex(ShardId shardId, Engine.Index index, Engine.IndexResult result) {
                postIndex.incrementAndGet();
            }

            @Override
            public Engine.Delete preDelete(ShardId shardId, Engine.Delete delete) {
                preDelete.incrementAndGet();
                return delete;
            }

            @Override
            public void postDelete(ShardId shardId, Engine.Delete delete, Engine.DeleteResult result) {
                postDelete.incrementAndGet();

            }
        };
        final IndexShard newShard = reinitShard(shard, listener);
        recoverShardFromStore(newShard);
        IndexingStats indexingStats = newShard.indexingStats();
        // ensure we are not influencing the indexing stats
        assertEquals(0, indexingStats.getTotal().getDeleteCount());
        assertEquals(0, indexingStats.getTotal().getDeleteCurrent());
        assertEquals(0, indexingStats.getTotal().getIndexCount());
        assertEquals(0, indexingStats.getTotal().getIndexCurrent());
        assertEquals(0, indexingStats.getTotal().getIndexFailedCount());
        assertEquals(2, preIndex.get());
        assertEquals(2, postIndex.get());
        assertEquals(1, preDelete.get());
        assertEquals(1, postDelete.get());

        closeShards(newShard);
    }

    public void testSearchIsReleaseIfWrapperFails() throws IOException {
        IndexShard shard = newStartedShard(true);
        indexDoc(shard, "_doc", "0", "{\"foo\" : \"bar\"}");
        shard.refresh("test");
        IndexSearcherWrapper wrapper = new IndexSearcherWrapper() {
            @Override
            public DirectoryReader wrap(DirectoryReader reader) throws IOException {
                throw new RuntimeException("boom");
            }

            @Override
            public IndexSearcher wrap(IndexSearcher searcher) throws EngineException {
                return searcher;
            }
        };

        closeShards(shard);
        IndexShard newShard = newShard(
                ShardRoutingHelper.initWithSameId(shard.routingEntry(), RecoverySource.StoreRecoverySource.EXISTING_STORE_INSTANCE),
                shard.shardPath(),
                shard.indexSettings().getIndexMetaData(),
                null,
                wrapper,
                new InternalEngineFactory(),
                () -> {},
                EMPTY_EVENT_LISTENER);

        recoverShardFromStore(newShard);

        try {
            newShard.acquireSearcher("test");
            fail("exception expected");
        } catch (RuntimeException ex) {
            //
        }
        closeShards(newShard);
    }

    public void testTranslogRecoverySyncsTranslog() throws IOException {
        Settings settings = Settings.builder().put(IndexMetaData.SETTING_VERSION_CREATED, Version.CURRENT)
            .put(IndexMetaData.SETTING_NUMBER_OF_REPLICAS, 1)
            .put(IndexMetaData.SETTING_NUMBER_OF_SHARDS, 1)
            .build();
        IndexMetaData metaData = IndexMetaData.builder("test")
            .putMapping("_doc", "{ \"properties\": { \"foo\":  { \"type\": \"text\"}}}")
            .settings(settings)
            .primaryTerm(0, 1).build();
        IndexShard primary = newShard(new ShardId(metaData.getIndex(), 0), true, "n1", metaData, null);
        recoverShardFromStore(primary);

        indexDoc(primary, "_doc", "0", "{\"foo\" : \"bar\"}");
        IndexShard replica = newShard(primary.shardId(), false, "n2", metaData, null);
        recoverReplica(replica, primary, (shard, discoveryNode) ->
            new RecoveryTarget(shard, discoveryNode, recoveryListener, aLong -> {
            }) {
                @Override
                public long indexTranslogOperations(List<Translog.Operation> operations, int totalTranslogOps) throws IOException {
                    final long localCheckpoint = super.indexTranslogOperations(operations, totalTranslogOps);
                    assertFalse(replica.isSyncNeeded());
                    return localCheckpoint;
                }
            }, true, true);

        closeShards(primary, replica);
    }

    public void testRecoverFromTranslog() throws IOException {
        Settings settings = Settings.builder().put(IndexMetaData.SETTING_VERSION_CREATED, Version.CURRENT)
            .put(IndexMetaData.SETTING_NUMBER_OF_REPLICAS, 1)
            .put(IndexMetaData.SETTING_NUMBER_OF_SHARDS, 1)
            .build();
        IndexMetaData metaData = IndexMetaData.builder("test")
            .putMapping("_doc", "{ \"properties\": { \"foo\":  { \"type\": \"text\"}}}")
            .settings(settings)
            .primaryTerm(0, randomLongBetween(1, Long.MAX_VALUE)).build();
        IndexShard primary = newShard(new ShardId(metaData.getIndex(), 0), true, "n1", metaData, null);
        List<Translog.Operation> operations = new ArrayList<>();
        int numTotalEntries = randomIntBetween(0, 10);
        int numCorruptEntries = 0;
        for (int i = 0; i < numTotalEntries; i++) {
            if (randomBoolean()) {
                operations.add(new Translog.Index("_doc", "1", 0, primary.getPendingPrimaryTerm(), 1,
                    "{\"foo\" : \"bar\"}".getBytes(Charset.forName("UTF-8")), null, -1));
            } else {
                // corrupt entry
                operations.add(new Translog.Index("_doc", "2", 1,  primary.getPendingPrimaryTerm(), 1,
                    "{\"foo\" : \"bar}".getBytes(Charset.forName("UTF-8")), null, -1));
                numCorruptEntries++;
            }
        }

        Iterator<Translog.Operation> iterator = operations.iterator();
        Translog.Snapshot snapshot = new Translog.Snapshot() {

            @Override
            public void close() {

            }

            @Override
            public int totalOperations() {
                return numTotalEntries;
            }

            @Override
            public Translog.Operation next() throws IOException {
                return iterator.hasNext() ? iterator.next() : null;
            }
        };
        primary.markAsRecovering("store", new RecoveryState(primary.routingEntry(),
            getFakeDiscoNode(primary.routingEntry().currentNodeId()),
            null));
        primary.recoverFromStore();

        primary.state = IndexShardState.RECOVERING; // translog recovery on the next line would otherwise fail as we are in POST_RECOVERY
        primary.runTranslogRecovery(primary.getEngine(), snapshot);
        assertThat(primary.recoveryState().getTranslog().totalOperationsOnStart(), equalTo(numTotalEntries));
        assertThat(primary.recoveryState().getTranslog().totalOperations(), equalTo(numTotalEntries));
        assertThat(primary.recoveryState().getTranslog().recoveredOperations(), equalTo(numTotalEntries - numCorruptEntries));

        closeShards(primary);
    }

    public void testShardActiveDuringInternalRecovery() throws IOException {
        IndexShard shard = newStartedShard(true);
        indexDoc(shard, "_doc", "0");
        shard = reinitShard(shard);
        DiscoveryNode localNode = new DiscoveryNode("foo", buildNewFakeTransportAddress(), emptyMap(), emptySet(), Version.CURRENT);
        shard.markAsRecovering("for testing", new RecoveryState(shard.routingEntry(), localNode, null));
        // Shard is still inactive since we haven't started recovering yet
        assertFalse(shard.isActive());
        shard.prepareForIndexRecovery();
        // Shard is still inactive since we haven't started recovering yet
        assertFalse(shard.isActive());
        shard.openEngineAndRecoverFromTranslog();
        // Shard should now be active since we did recover:
        assertTrue(shard.isActive());
        closeShards(shard);
    }

    public void testShardActiveDuringPeerRecovery() throws IOException {
        Settings settings = Settings.builder().put(IndexMetaData.SETTING_VERSION_CREATED, Version.CURRENT)
            .put(IndexMetaData.SETTING_NUMBER_OF_REPLICAS, 1)
            .put(IndexMetaData.SETTING_NUMBER_OF_SHARDS, 1)
            .build();
        IndexMetaData metaData = IndexMetaData.builder("test")
            .putMapping("_doc", "{ \"properties\": { \"foo\":  { \"type\": \"text\"}}}")
            .settings(settings)
            .primaryTerm(0, 1).build();
        IndexShard primary = newShard(new ShardId(metaData.getIndex(), 0), true, "n1", metaData, null);
        recoverShardFromStore(primary);

        indexDoc(primary, "_doc", "0", "{\"foo\" : \"bar\"}");
        IndexShard replica = newShard(primary.shardId(), false, "n2", metaData, null);
        DiscoveryNode localNode = new DiscoveryNode("foo", buildNewFakeTransportAddress(), emptyMap(), emptySet(), Version.CURRENT);
        replica.markAsRecovering("for testing", new RecoveryState(replica.routingEntry(), localNode, localNode));
        // Shard is still inactive since we haven't started recovering yet
        assertFalse(replica.isActive());
        recoverReplica(replica, primary, (shard, discoveryNode) ->
            new RecoveryTarget(shard, discoveryNode, recoveryListener, aLong -> {
            }) {
                @Override
                public long indexTranslogOperations(List<Translog.Operation> operations, int totalTranslogOps) throws IOException {
                    final long localCheckpoint = super.indexTranslogOperations(operations, totalTranslogOps);
                    // Shard should now be active since we did recover:
                    assertTrue(replica.isActive());
                    return localCheckpoint;
                }
            }, false, true);

        closeShards(primary, replica);
    }

    public void testRefreshListenersDuringPeerRecovery() throws IOException {
        Settings settings = Settings.builder().put(IndexMetaData.SETTING_VERSION_CREATED, Version.CURRENT)
            .put(IndexMetaData.SETTING_NUMBER_OF_REPLICAS, 1)
            .put(IndexMetaData.SETTING_NUMBER_OF_SHARDS, 1)
            .build();
        IndexMetaData metaData = IndexMetaData.builder("test")
            .putMapping("_doc", "{ \"properties\": { \"foo\":  { \"type\": \"text\"}}}")
            .settings(settings)
            .primaryTerm(0, 1).build();
        IndexShard primary = newShard(new ShardId(metaData.getIndex(), 0), true, "n1", metaData, null);
        recoverShardFromStore(primary);

        indexDoc(primary, "_doc", "0", "{\"foo\" : \"bar\"}");
        Consumer<IndexShard> assertListenerCalled = shard -> {
            AtomicBoolean called = new AtomicBoolean();
            shard.addRefreshListener(null, b -> {
                assertFalse(b);
                called.set(true);
            });
            assertTrue(called.get());
        };
        IndexShard replica = newShard(primary.shardId(), false, "n2", metaData, null);
        DiscoveryNode localNode = new DiscoveryNode("foo", buildNewFakeTransportAddress(), emptyMap(), emptySet(), Version.CURRENT);
        replica.markAsRecovering("for testing", new RecoveryState(replica.routingEntry(), localNode, localNode));
        assertListenerCalled.accept(replica);
        recoverReplica(replica, primary, (shard, discoveryNode) ->
            new RecoveryTarget(shard, discoveryNode, recoveryListener, aLong -> {
            }) {
            // we're only checking that listeners are called when the engine is open, before there is no point
                @Override
                public void prepareForTranslogOperations(boolean fileBasedRecovery, int totalTranslogOps) throws IOException {
                    super.prepareForTranslogOperations(fileBasedRecovery, totalTranslogOps);
                    assertListenerCalled.accept(replica);
                }

                @Override
                public long indexTranslogOperations(List<Translog.Operation> operations, int totalTranslogOps) throws IOException {
                    final long localCheckpoint = super.indexTranslogOperations(operations, totalTranslogOps);
                    assertListenerCalled.accept(replica);
                    return localCheckpoint;
                }

                @Override
                public void finalizeRecovery(long globalCheckpoint) throws IOException {
                    super.finalizeRecovery(globalCheckpoint);
                    assertListenerCalled.accept(replica);
                }
            }, false, true);

        closeShards(primary, replica);
    }

    public void testRecoverFromLocalShard() throws IOException {
        Settings settings = Settings.builder().put(IndexMetaData.SETTING_VERSION_CREATED, Version.CURRENT)
            .put(IndexMetaData.SETTING_NUMBER_OF_REPLICAS, 1)
            .put(IndexMetaData.SETTING_NUMBER_OF_SHARDS, 1)
            .build();
        IndexMetaData metaData = IndexMetaData.builder("source")
            .putMapping("_doc", "{ \"properties\": { \"foo\":  { \"type\": \"text\"}}}")
            .settings(settings)
            .primaryTerm(0, 1).build();

        IndexShard sourceShard = newShard(new ShardId(metaData.getIndex(), 0), true, "n1", metaData, null);
        recoverShardFromStore(sourceShard);

        indexDoc(sourceShard, "_doc", "0", "{\"foo\" : \"bar\"}");
        indexDoc(sourceShard, "_doc", "1", "{\"foo\" : \"bar\"}");
        sourceShard.refresh("test");


        ShardRouting targetRouting = newShardRouting(new ShardId("index_1", "index_1", 0), "n1", true,
            ShardRoutingState.INITIALIZING, RecoverySource.LocalShardsRecoverySource.INSTANCE);

        final IndexShard targetShard;
        DiscoveryNode localNode = new DiscoveryNode("foo", buildNewFakeTransportAddress(), emptyMap(), emptySet(), Version.CURRENT);
        Map<String, MappingMetaData> requestedMappingUpdates = ConcurrentCollections.newConcurrentMap();
        {
            targetShard = newShard(targetRouting);
            targetShard.markAsRecovering("store", new RecoveryState(targetShard.routingEntry(), localNode, null));

            BiConsumer<String, MappingMetaData> mappingConsumer = (type, mapping) -> {
                assertNull(requestedMappingUpdates.put(type, mapping));
            };

            final IndexShard differentIndex = newShard(new ShardId("index_2", "index_2", 0), true);
            recoverShardFromStore(differentIndex);
            expectThrows(IllegalArgumentException.class, () -> {
                targetShard.recoverFromLocalShards(mappingConsumer, Arrays.asList(sourceShard, differentIndex));
            });
            closeShards(differentIndex);

            assertTrue(targetShard.recoverFromLocalShards(mappingConsumer, Arrays.asList(sourceShard)));
            RecoveryState recoveryState = targetShard.recoveryState();
            assertEquals(RecoveryState.Stage.DONE, recoveryState.getStage());
            assertTrue(recoveryState.getIndex().fileDetails().size() > 0);
            for (RecoveryState.File file : recoveryState.getIndex().fileDetails()) {
                if (file.reused()) {
                    assertEquals(file.recovered(), 0);
                } else {
                    assertEquals(file.recovered(), file.length());
                }
            }
            // check that local checkpoint of new primary is properly tracked after recovery
            assertThat(targetShard.getLocalCheckpoint(), equalTo(1L));
            assertThat(targetShard.getReplicationTracker().getGlobalCheckpoint(), equalTo(1L));
            IndexShardTestCase.updateRoutingEntry(targetShard, ShardRoutingHelper.moveToStarted(targetShard.routingEntry()));
            assertThat(targetShard.getReplicationTracker().getTrackedLocalCheckpointForShard(
                targetShard.routingEntry().allocationId().getId()).getLocalCheckpoint(), equalTo(1L));
            assertDocCount(targetShard, 2);
        }
        // now check that it's persistent ie. that the added shards are committed
        {
            final IndexShard newShard = reinitShard(targetShard);
            recoverShardFromStore(newShard);
            assertDocCount(newShard, 2);
            closeShards(newShard);
        }

        assertThat(requestedMappingUpdates, hasKey("_doc"));
        assertThat(requestedMappingUpdates.get("_doc").get().source().string(), equalTo("{\"properties\":{\"foo\":{\"type\":\"text\"}}}"));

        closeShards(sourceShard, targetShard);
    }

    public void testDocStats() throws IOException, InterruptedException {
        IndexShard indexShard = null;
        try {
            indexShard = newStartedShard(
                Settings.builder().put(IndexSettings.INDEX_SOFT_DELETES_RETENTION_OPERATIONS_SETTING.getKey(), 0).build());
            final long numDocs = randomIntBetween(2, 32); // at least two documents so we have docs to delete
            final long numDocsToDelete = randomLongBetween(1, numDocs);
            for (int i = 0; i < numDocs; i++) {
                final String id = Integer.toString(i);
                indexDoc(indexShard, "_doc", id);
            }
            if (randomBoolean()) {
                indexShard.refresh("test");
            } else {
                indexShard.flush(new FlushRequest());
            }
            {
                final DocsStats docsStats = indexShard.docStats();
                assertThat(docsStats.getCount(), equalTo(numDocs));
                try (Engine.Searcher searcher = indexShard.acquireSearcher("test")) {
                    assertTrue(searcher.reader().numDocs() <= docsStats.getCount());
                }
                assertThat(docsStats.getDeleted(), equalTo(0L));
                assertThat(docsStats.getAverageSizeInBytes(), greaterThan(0L));
            }

            final List<Integer> ids = randomSubsetOf(
                Math.toIntExact(numDocsToDelete),
                IntStream.range(0, Math.toIntExact(numDocs)).boxed().collect(Collectors.toList()));
            for (final Integer i : ids) {
                final String id = Integer.toString(i);
                deleteDoc(indexShard, "_doc", id);
                indexDoc(indexShard, "_doc", id);
            }
            // Need to update and sync the global checkpoint as the soft-deletes retention MergePolicy depends on it.
            if (indexShard.indexSettings.isSoftDeleteEnabled()) {
                if (indexShard.routingEntry().primary()) {
                    indexShard.updateGlobalCheckpointForShard(indexShard.routingEntry().allocationId().getId(),
                        indexShard.getLocalCheckpoint());
                } else {
                    indexShard.updateGlobalCheckpointOnReplica(indexShard.getLocalCheckpoint(), "test");
                }
                indexShard.sync();
            }
            // flush the buffered deletes
            final FlushRequest flushRequest = new FlushRequest();
            flushRequest.force(false);
            flushRequest.waitIfOngoing(false);
            indexShard.flush(flushRequest);

            if (randomBoolean()) {
                indexShard.refresh("test");
            }
            {
                final DocsStats docStats = indexShard.docStats();
                try (Engine.Searcher searcher = indexShard.acquireSearcher("test")) {
                    assertTrue(searcher.reader().numDocs() <= docStats.getCount());
                }
                assertThat(docStats.getCount(), equalTo(numDocs));
<<<<<<< HEAD
                // Lucene will delete a segment if all docs are deleted from it;
                // this means that we lose the deletes when deleting all docs.
                // If soft-delete is enabled, each delete op will add a deletion marker.
                final long deleteTombstones = indexShard.indexSettings.isSoftDeleteEnabled() ? numDocsToDelete : 0L;
                if (numDocsToDelete == numDocs) {
                    assertThat(docStats.getDeleted(), equalTo(deleteTombstones));
                } else {
                    assertThat(docStats.getDeleted(), equalTo(numDocsToDelete + deleteTombstones));
                }
=======
>>>>>>> f82bb64f
            }

            // merge them away
            final ForceMergeRequest forceMergeRequest = new ForceMergeRequest();
            forceMergeRequest.maxNumSegments(1);
            indexShard.forceMerge(forceMergeRequest);

            if (randomBoolean()) {
                indexShard.refresh("test");
            } else {
                indexShard.flush(new FlushRequest());
            }
            {
                final DocsStats docStats = indexShard.docStats();
                assertThat(docStats.getCount(), equalTo(numDocs));
                assertThat(docStats.getDeleted(), equalTo(0L));
                assertThat(docStats.getAverageSizeInBytes(), greaterThan(0L));
            }
        } finally {
            closeShards(indexShard);
        }
    }

    public void testEstimateTotalDocSize() throws Exception {
        IndexShard indexShard = null;
        try {
            indexShard = newStartedShard(true);

            int numDoc = randomIntBetween(100, 200);
            for (int i = 0; i < numDoc; i++) {
                String doc = Strings.toString(XContentFactory.jsonBuilder()
                    .startObject()
                        .field("count", randomInt())
                        .field("point", randomFloat())
                        .field("description", randomUnicodeOfCodepointLength(100))
                    .endObject());
                indexDoc(indexShard, "_doc", Integer.toString(i), doc);
            }

            assertThat("Without flushing, segment sizes should be zero",
                indexShard.docStats().getTotalSizeInBytes(), equalTo(0L));

            if (randomBoolean()) {
                indexShard.flush(new FlushRequest());
            } else {
                indexShard.refresh("test");
            }
            {
                final DocsStats docsStats = indexShard.docStats();
                final StoreStats storeStats = indexShard.storeStats();
                assertThat(storeStats.sizeInBytes(), greaterThan(numDoc * 100L)); // A doc should be more than 100 bytes.

                assertThat("Estimated total document size is too small compared with the stored size",
                    docsStats.getTotalSizeInBytes(), greaterThanOrEqualTo(storeStats.sizeInBytes() * 80/100));
                assertThat("Estimated total document size is too large compared with the stored size",
                    docsStats.getTotalSizeInBytes(), lessThanOrEqualTo(storeStats.sizeInBytes() * 120/100));
            }

            // Do some updates and deletes, then recheck the correlation again.
            for (int i = 0; i < numDoc / 2; i++) {
                if (randomBoolean()) {
                    deleteDoc(indexShard, "doc", Integer.toString(i));
                } else {
                    indexDoc(indexShard, "_doc", Integer.toString(i), "{\"foo\": \"bar\"}");
                }
            }
            if (randomBoolean()) {
                indexShard.flush(new FlushRequest());
            } else {
                indexShard.refresh("test");
            }
            {
                final DocsStats docsStats = indexShard.docStats();
                final StoreStats storeStats = indexShard.storeStats();
                assertThat("Estimated total document size is too small compared with the stored size",
                    docsStats.getTotalSizeInBytes(), greaterThanOrEqualTo(storeStats.sizeInBytes() * 80/100));
                assertThat("Estimated total document size is too large compared with the stored size",
                    docsStats.getTotalSizeInBytes(), lessThanOrEqualTo(storeStats.sizeInBytes() * 120/100));
            }

        } finally {
            closeShards(indexShard);
        }
    }

    /**
     * here we are simulating the scenario that happens when we do async shard fetching from GatewaySerivce while we are finishing
     * a recovery and concurrently clean files. This should always be possible without any exception. Yet there was a bug where IndexShard
     * acquired the index writer lock before it called into the store that has it's own locking for metadata reads
     */
    public void testReadSnapshotConcurrently() throws IOException, InterruptedException {
        IndexShard indexShard = newStartedShard();
        indexDoc(indexShard, "_doc", "0", "{}");
        if (randomBoolean()) {
            indexShard.refresh("test");
        }
        indexDoc(indexShard, "_doc", "1", "{}");
        indexShard.flush(new FlushRequest());
        closeShards(indexShard);

        final IndexShard newShard = reinitShard(indexShard);
        Store.MetadataSnapshot storeFileMetaDatas = newShard.snapshotStoreMetadata();
        assertTrue("at least 2 files, commit and data: " +storeFileMetaDatas.toString(), storeFileMetaDatas.size() > 1);
        AtomicBoolean stop = new AtomicBoolean(false);
        CountDownLatch latch = new CountDownLatch(1);
        expectThrows(AlreadyClosedException.class, () -> newShard.getEngine()); // no engine
        Thread thread = new Thread(() -> {
            latch.countDown();
            while(stop.get() == false){
                try {
                    Store.MetadataSnapshot readMeta = newShard.snapshotStoreMetadata();
                    assertEquals(0, storeFileMetaDatas.recoveryDiff(readMeta).different.size());
                    assertEquals(0, storeFileMetaDatas.recoveryDiff(readMeta).missing.size());
                    assertEquals(storeFileMetaDatas.size(), storeFileMetaDatas.recoveryDiff(readMeta).identical.size());
                } catch (IOException e) {
                    throw new AssertionError(e);
                }
            }
        });
        thread.start();
        latch.await();

        int iters = iterations(10, 100);
        for (int i = 0; i < iters; i++) {
            newShard.store().cleanupAndVerify("test", storeFileMetaDatas);
        }
        assertTrue(stop.compareAndSet(false, true));
        thread.join();
        closeShards(newShard);
    }

    /**
     * Simulates a scenario that happens when we are async fetching snapshot metadata from GatewayService
     * and checking index concurrently. This should always be possible without any exception.
     */
    public void testReadSnapshotAndCheckIndexConcurrently() throws Exception {
        final boolean isPrimary = randomBoolean();
        IndexShard indexShard = newStartedShard(isPrimary);
        final long numDocs = between(10, 100);
        for (long i = 0; i < numDocs; i++) {
            indexDoc(indexShard, "_doc", Long.toString(i), "{}");
            if (randomBoolean()) {
                indexShard.refresh("test");
            }
        }
        indexShard.flush(new FlushRequest());
        closeShards(indexShard);

        final ShardRouting shardRouting = ShardRoutingHelper.initWithSameId(indexShard.routingEntry(),
            isPrimary ? RecoverySource.StoreRecoverySource.EXISTING_STORE_INSTANCE : RecoverySource.PeerRecoverySource.INSTANCE
        );
        final IndexMetaData indexMetaData = IndexMetaData.builder(indexShard.indexSettings().getIndexMetaData())
            .settings(Settings.builder()
                .put(indexShard.indexSettings.getSettings())
                .put(IndexSettings.INDEX_CHECK_ON_STARTUP.getKey(), randomFrom("false", "true", "checksum", "fix")))
            .build();
        final IndexShard newShard = newShard(shardRouting, indexShard.shardPath(), indexMetaData,
                null, null, indexShard.engineFactory, indexShard.getGlobalCheckpointSyncer(), EMPTY_EVENT_LISTENER);

        Store.MetadataSnapshot storeFileMetaDatas = newShard.snapshotStoreMetadata();
        assertTrue("at least 2 files, commit and data: " + storeFileMetaDatas.toString(), storeFileMetaDatas.size() > 1);
        AtomicBoolean stop = new AtomicBoolean(false);
        CountDownLatch latch = new CountDownLatch(1);
        Thread snapshotter = new Thread(() -> {
            latch.countDown();
            while (stop.get() == false) {
                try {
                    Store.MetadataSnapshot readMeta = newShard.snapshotStoreMetadata();
                    assertThat(readMeta.getNumDocs(), equalTo(numDocs));
                    assertThat(storeFileMetaDatas.recoveryDiff(readMeta).different.size(), equalTo(0));
                    assertThat(storeFileMetaDatas.recoveryDiff(readMeta).missing.size(), equalTo(0));
                    assertThat(storeFileMetaDatas.recoveryDiff(readMeta).identical.size(), equalTo(storeFileMetaDatas.size()));
                } catch (IOException e) {
                    throw new AssertionError(e);
                }
            }
        });
        snapshotter.start();

        if (isPrimary) {
            newShard.markAsRecovering("store", new RecoveryState(newShard.routingEntry(),
                getFakeDiscoNode(newShard.routingEntry().currentNodeId()), null));
        } else {
            newShard.markAsRecovering("peer", new RecoveryState(newShard.routingEntry(),
                getFakeDiscoNode(newShard.routingEntry().currentNodeId()), getFakeDiscoNode(newShard.routingEntry().currentNodeId())));
        }
        int iters = iterations(10, 100);
        latch.await();
        for (int i = 0; i < iters; i++) {
            newShard.checkIndex();
        }
        assertTrue(stop.compareAndSet(false, true));
        snapshotter.join();
        closeShards(newShard);
    }

    class Result {
        private final int localCheckpoint;
        private final int maxSeqNo;
        private final boolean gap;

        Result(final int localCheckpoint, final int maxSeqNo, final boolean gap) {
            this.localCheckpoint = localCheckpoint;
            this.maxSeqNo = maxSeqNo;
            this.gap = gap;
        }
    }

    /**
     * Index on the specified shard while introducing sequence number gaps.
     *
     * @param indexShard the shard
     * @param operations the number of operations
     * @param offset     the starting sequence number
     * @return a pair of the maximum sequence number and whether or not a gap was introduced
     * @throws IOException if an I/O exception occurs while indexing on the shard
     */
    private Result indexOnReplicaWithGaps(
            final IndexShard indexShard,
            final int operations,
            final int offset) throws IOException {
        int localCheckpoint = offset;
        int max = offset;
        boolean gap = false;
        for (int i = offset + 1; i < operations; i++) {
            if (!rarely() || i == operations - 1) { // last operation can't be a gap as it's not a gap anymore
                final String id = Integer.toString(i);
                SourceToParse sourceToParse = SourceToParse.source(indexShard.shardId().getIndexName(), "_doc", id,
                        new BytesArray("{}"), XContentType.JSON);
                indexShard.applyIndexOperationOnReplica(i, 1, IndexRequest.UNSET_AUTO_GENERATED_TIMESTAMP, false, sourceToParse);
                if (!gap && i == localCheckpoint + 1) {
                    localCheckpoint++;
                }
                max = i;
            } else {
                gap = true;
            }
        }
        assert localCheckpoint == indexShard.getLocalCheckpoint();
        assert !gap || (localCheckpoint != max);
        return new Result(localCheckpoint, max, gap);
    }

    /** A dummy repository for testing which just needs restore overridden */
    private abstract static class RestoreOnlyRepository extends AbstractLifecycleComponent implements Repository {
        private final String indexName;

        RestoreOnlyRepository(String indexName) {
            super(Settings.EMPTY);
            this.indexName = indexName;
        }

        @Override
        protected void doStart() {
        }

        @Override
        protected void doStop() {
        }

        @Override
        protected void doClose() {
        }

        @Override
        public RepositoryMetaData getMetadata() {
            return null;
        }

        @Override
        public SnapshotInfo getSnapshotInfo(SnapshotId snapshotId) {
            return null;
        }

        @Override
        public MetaData getSnapshotGlobalMetaData(SnapshotId snapshotId) {
            return null;
        }

        @Override
        public IndexMetaData getSnapshotIndexMetaData(SnapshotId snapshotId, IndexId index) throws IOException {
            return null;
        }

        @Override
        public RepositoryData getRepositoryData() {
            Map<IndexId, Set<SnapshotId>> map = new HashMap<>();
            map.put(new IndexId(indexName, "blah"), emptySet());
            return new RepositoryData(EMPTY_REPO_GEN, Collections.emptyMap(), Collections.emptyMap(), map, Collections.emptyList());
        }

        @Override
        public void initializeSnapshot(SnapshotId snapshotId, List<IndexId> indices, MetaData metaData) {
        }

        @Override
        public SnapshotInfo finalizeSnapshot(SnapshotId snapshotId, List<IndexId> indices, long startTime, String failure,
                                             int totalShards, List<SnapshotShardFailure> shardFailures, long repositoryStateId,
                                             boolean includeGlobalState) {
            return null;
        }

        @Override
        public void deleteSnapshot(SnapshotId snapshotId, long repositoryStateId) {
        }

        @Override
        public long getSnapshotThrottleTimeInNanos() {
            return 0;
        }

        @Override
        public long getRestoreThrottleTimeInNanos() {
            return 0;
        }

        @Override
        public String startVerification() {
            return null;
        }

        @Override
        public void endVerification(String verificationToken) {
        }

        @Override
        public boolean isReadOnly() {
            return false;
        }

        @Override
        public void snapshotShard(IndexShard shard, SnapshotId snapshotId, IndexId indexId, IndexCommit snapshotIndexCommit, IndexShardSnapshotStatus snapshotStatus) {
        }

        @Override
        public IndexShardSnapshotStatus getShardSnapshotStatus(SnapshotId snapshotId, Version version, IndexId indexId, ShardId shardId) {
            return null;
        }

        @Override
        public void verify(String verificationToken, DiscoveryNode localNode) {
        }
    }

    public void testIsSearchIdle() throws Exception {
        Settings settings = Settings.builder().put(IndexMetaData.SETTING_VERSION_CREATED, Version.CURRENT)
            .put(IndexMetaData.SETTING_NUMBER_OF_REPLICAS, 1)
            .put(IndexMetaData.SETTING_NUMBER_OF_SHARDS, 1)
            .build();
        IndexMetaData metaData = IndexMetaData.builder("test")
            .putMapping("_doc", "{ \"properties\": { \"foo\":  { \"type\": \"text\"}}}")
            .settings(settings)
            .primaryTerm(0, 1).build();
        IndexShard primary = newShard(new ShardId(metaData.getIndex(), 0), true, "n1", metaData, null);
        recoverShardFromStore(primary);
        indexDoc(primary, "_doc", "0", "{\"foo\" : \"bar\"}");
        assertTrue(primary.getEngine().refreshNeeded());
        assertTrue(primary.scheduledRefresh());
        assertFalse(primary.isSearchIdle());

        IndexScopedSettings scopedSettings = primary.indexSettings().getScopedSettings();
        settings = Settings.builder().put(settings).put(IndexSettings.INDEX_SEARCH_IDLE_AFTER.getKey(), TimeValue.ZERO).build();
        scopedSettings.applySettings(settings);
        assertTrue(primary.isSearchIdle());

        settings = Settings.builder().put(settings).put(IndexSettings.INDEX_SEARCH_IDLE_AFTER.getKey(), TimeValue.timeValueMinutes(1))
            .build();
        scopedSettings.applySettings(settings);
        assertFalse(primary.isSearchIdle());

        settings = Settings.builder().put(settings).put(IndexSettings.INDEX_SEARCH_IDLE_AFTER.getKey(), TimeValue.timeValueMillis(10))
            .build();
        scopedSettings.applySettings(settings);

        assertBusy(() -> assertTrue(primary.isSearchIdle()));
        do {
            // now loop until we are fast enough... shouldn't take long
            primary.awaitShardSearchActive(aBoolean -> {});
        } while (primary.isSearchIdle());
        closeShards(primary);
    }

    public void testScheduledRefresh() throws IOException, InterruptedException {
        Settings settings = Settings.builder().put(IndexMetaData.SETTING_VERSION_CREATED, Version.CURRENT)
            .put(IndexMetaData.SETTING_NUMBER_OF_REPLICAS, 1)
            .put(IndexMetaData.SETTING_NUMBER_OF_SHARDS, 1)
            .build();
        IndexMetaData metaData = IndexMetaData.builder("test")
            .putMapping("_doc", "{ \"properties\": { \"foo\":  { \"type\": \"text\"}}}")
            .settings(settings)
            .primaryTerm(0, 1).build();
        IndexShard primary = newShard(new ShardId(metaData.getIndex(), 0), true, "n1", metaData, null);
        recoverShardFromStore(primary);
        indexDoc(primary, "_doc", "0", "{\"foo\" : \"bar\"}");
        assertTrue(primary.getEngine().refreshNeeded());
        assertTrue(primary.scheduledRefresh());
        IndexScopedSettings scopedSettings = primary.indexSettings().getScopedSettings();
        settings = Settings.builder().put(settings).put(IndexSettings.INDEX_SEARCH_IDLE_AFTER.getKey(), TimeValue.ZERO).build();
        scopedSettings.applySettings(settings);

        assertFalse(primary.getEngine().refreshNeeded());
        indexDoc(primary, "_doc", "1", "{\"foo\" : \"bar\"}");
        assertTrue(primary.getEngine().refreshNeeded());
        long lastSearchAccess = primary.getLastSearcherAccess();
        assertFalse(primary.scheduledRefresh());
        assertEquals(lastSearchAccess, primary.getLastSearcherAccess());
        // wait until the thread-pool has moved the timestamp otherwise we can't assert on this below
        awaitBusy(() -> primary.getThreadPool().relativeTimeInMillis() > lastSearchAccess);
        CountDownLatch latch = new CountDownLatch(10);
        for (int i = 0; i < 10; i++) {
            primary.awaitShardSearchActive(refreshed -> {
                assertTrue(refreshed);
                try (Engine.Searcher searcher = primary.acquireSearcher("test")) {
                    assertEquals(2, searcher.reader().numDocs());
                } finally {
                    latch.countDown();
                }
            });
        }
        assertNotEquals("awaitShardSearchActive must access a searcher to remove search idle state", lastSearchAccess,
            primary.getLastSearcherAccess());
        assertTrue(lastSearchAccess < primary.getLastSearcherAccess());
        try (Engine.Searcher searcher = primary.acquireSearcher("test")) {
            assertEquals(1, searcher.reader().numDocs());
        }
        assertTrue(primary.getEngine().refreshNeeded());
        assertTrue(primary.scheduledRefresh());
        latch.await();
        CountDownLatch latch1 = new CountDownLatch(1);
        primary.awaitShardSearchActive(refreshed -> {
            assertFalse(refreshed);
            try (Engine.Searcher searcher = primary.acquireSearcher("test")) {
                assertEquals(2, searcher.reader().numDocs());
            } finally {
                latch1.countDown();
            }

        });
        latch1.await();

        indexDoc(primary, "_doc", "2", "{\"foo\" : \"bar\"}");
        assertFalse(primary.scheduledRefresh());
        assertTrue(primary.isSearchIdle());
        primary.checkIdle(0);
        assertTrue(primary.scheduledRefresh()); // make sure we refresh once the shard is inactive
        try (Engine.Searcher searcher = primary.acquireSearcher("test")) {
            assertEquals(3, searcher.reader().numDocs());
        }
        closeShards(primary);
    }

    public void testRefreshIsNeededWithRefreshListeners() throws IOException, InterruptedException {
        Settings settings = Settings.builder().put(IndexMetaData.SETTING_VERSION_CREATED, Version.CURRENT)
            .put(IndexMetaData.SETTING_NUMBER_OF_REPLICAS, 1)
            .put(IndexMetaData.SETTING_NUMBER_OF_SHARDS, 1)
            .build();
        IndexMetaData metaData = IndexMetaData.builder("test")
            .putMapping("_doc", "{ \"properties\": { \"foo\":  { \"type\": \"text\"}}}")
            .settings(settings)
            .primaryTerm(0, 1).build();
        IndexShard primary = newShard(new ShardId(metaData.getIndex(), 0), true, "n1", metaData, null);
        recoverShardFromStore(primary);
        indexDoc(primary, "_doc", "0", "{\"foo\" : \"bar\"}");
        assertTrue(primary.getEngine().refreshNeeded());
        assertTrue(primary.scheduledRefresh());
        Engine.IndexResult doc = indexDoc(primary, "_doc", "1", "{\"foo\" : \"bar\"}");
        CountDownLatch latch = new CountDownLatch(1);
        primary.addRefreshListener(doc.getTranslogLocation(), r -> latch.countDown());
        assertEquals(1, latch.getCount());
        assertTrue(primary.getEngine().refreshNeeded());
        assertTrue(primary.scheduledRefresh());
        latch.await();

        IndexScopedSettings scopedSettings = primary.indexSettings().getScopedSettings();
        settings = Settings.builder().put(settings).put(IndexSettings.INDEX_SEARCH_IDLE_AFTER.getKey(), TimeValue.ZERO).build();
        scopedSettings.applySettings(settings);

        doc = indexDoc(primary, "_doc", "2", "{\"foo\" : \"bar\"}");
        CountDownLatch latch1 = new CountDownLatch(1);
        primary.addRefreshListener(doc.getTranslogLocation(), r -> latch1.countDown());
        assertEquals(1, latch1.getCount());
        assertTrue(primary.getEngine().refreshNeeded());
        assertTrue(primary.scheduledRefresh());
        latch1.await();
        closeShards(primary);
    }

    public void testSegmentMemoryTrackedInBreaker() throws Exception {
        Settings settings = Settings.builder().put(IndexMetaData.SETTING_VERSION_CREATED, Version.CURRENT)
            .put(IndexMetaData.SETTING_NUMBER_OF_REPLICAS, 1)
            .put(IndexMetaData.SETTING_NUMBER_OF_SHARDS, 1)
            .build();
        IndexMetaData metaData = IndexMetaData.builder("test")
            .putMapping("_doc", "{ \"properties\": { \"foo\":  { \"type\": \"text\"}}}")
            .settings(settings)
            .primaryTerm(0, 1).build();
        IndexShard primary = newShard(new ShardId(metaData.getIndex(), 0), true, "n1", metaData, null);
        recoverShardFromStore(primary);
        indexDoc(primary, "_doc", "0", "{\"foo\" : \"foo\"}");
        primary.refresh("forced refresh");

        SegmentsStats ss = primary.segmentStats(randomBoolean());
        CircuitBreaker breaker = primary.circuitBreakerService.getBreaker(CircuitBreaker.ACCOUNTING);
        assertThat(ss.getMemoryInBytes(), equalTo(breaker.getUsed()));
        final long preRefreshBytes = ss.getMemoryInBytes();

        indexDoc(primary, "_doc", "1", "{\"foo\" : \"bar\"}");
        indexDoc(primary, "_doc", "2", "{\"foo\" : \"baz\"}");
        indexDoc(primary, "_doc", "3", "{\"foo\" : \"eggplant\"}");

        ss = primary.segmentStats(randomBoolean());
        breaker = primary.circuitBreakerService.getBreaker(CircuitBreaker.ACCOUNTING);
        assertThat(preRefreshBytes, equalTo(breaker.getUsed()));

        primary.refresh("refresh");

        ss = primary.segmentStats(randomBoolean());
        breaker = primary.circuitBreakerService.getBreaker(CircuitBreaker.ACCOUNTING);
        assertThat(breaker.getUsed(), equalTo(ss.getMemoryInBytes()));
        assertThat(breaker.getUsed(), greaterThan(preRefreshBytes));

        indexDoc(primary, "_doc", "4", "{\"foo\": \"potato\"}");
        indexDoc(primary, "_doc", "5", "{\"foo\": \"potato\"}");
        // Forces a refresh with the INTERNAL scope
        ((InternalEngine) primary.getEngine()).writeIndexingBuffer();

        ss = primary.segmentStats(randomBoolean());
        breaker = primary.circuitBreakerService.getBreaker(CircuitBreaker.ACCOUNTING);
        assertThat(breaker.getUsed(), equalTo(ss.getMemoryInBytes()));
        assertThat(breaker.getUsed(), greaterThan(preRefreshBytes));
        final long postRefreshBytes = ss.getMemoryInBytes();

        // Deleting a doc causes its memory to be freed from the breaker
        deleteDoc(primary, "_doc", "0");
        // Here we are testing that a fully deleted segment should be dropped and its memory usage is freed.
        // In order to instruct the merge policy not to keep a fully deleted segment,
        // we need to flush and make that commit safe so that the SoftDeletesPolicy can drop everything.
        if (IndexSettings.INDEX_SOFT_DELETES_SETTING.get(settings)) {
            primary.sync();
            flushShard(primary);
        }
        primary.refresh("force refresh");

        ss = primary.segmentStats(randomBoolean());
        breaker = primary.circuitBreakerService.getBreaker(CircuitBreaker.ACCOUNTING);
        assertThat(breaker.getUsed(), lessThan(postRefreshBytes));

        closeShards(primary);

        breaker = primary.circuitBreakerService.getBreaker(CircuitBreaker.ACCOUNTING);
        assertThat(breaker.getUsed(), equalTo(0L));
    }

    public void testSegmentMemoryTrackedWithRandomSearchers() throws Exception {
        Settings settings = Settings.builder().put(IndexMetaData.SETTING_VERSION_CREATED, Version.CURRENT)
            .put(IndexMetaData.SETTING_NUMBER_OF_REPLICAS, 0)
            .put(IndexMetaData.SETTING_NUMBER_OF_SHARDS, 1)
            .build();
        IndexMetaData metaData = IndexMetaData.builder("test")
            .putMapping("_doc", "{ \"properties\": { \"foo\":  { \"type\": \"text\"}}}")
            .settings(settings)
            .primaryTerm(0, 1).build();
        IndexShard primary = newShard(new ShardId(metaData.getIndex(), 0), true, "n1", metaData, null);
        recoverShardFromStore(primary);

        int threadCount = randomIntBetween(2, 6);
        List<Thread> threads = new ArrayList<>(threadCount);
        int iterations = randomIntBetween(50, 100);
        List<Engine.Searcher> searchers = Collections.synchronizedList(new ArrayList<>());

        logger.info("--> running with {} threads and {} iterations each", threadCount, iterations);
        for (int threadId = 0; threadId < threadCount; threadId++) {
            final String threadName = "thread-" + threadId;
            Runnable r = () -> {
                for (int i = 0; i < iterations; i++) {
                    try {
                        if (randomBoolean()) {
                            String id = "id-" + threadName + "-" + i;
                            logger.debug("--> {} indexing {}", threadName, id);
                            indexDoc(primary, "_doc", id, "{\"foo\" : \"" + randomAlphaOfLength(10) + "\"}");
                        }

                        if (randomBoolean() && i > 10) {
                            String id = "id-" + threadName + "-" + randomIntBetween(0, i - 1);
                            logger.debug("--> {}, deleting {}", threadName, id);
                            deleteDoc(primary, "_doc", id);
                        }

                        if (randomBoolean()) {
                            logger.debug("--> {} refreshing", threadName);
                            primary.refresh("forced refresh");
                        }

                        if (randomBoolean()) {
                            String searcherName = "searcher-" + threadName + "-" + i;
                            logger.debug("--> {} acquiring new searcher {}", threadName, searcherName);
                            // Acquire a new searcher, adding it to the list
                            searchers.add(primary.acquireSearcher(searcherName));
                        }

                        if (randomBoolean() && searchers.size() > 1) {
                            // Close one of the searchers at random
                            synchronized (searchers) {
                                // re-check because it could have decremented after the check
                                if (searchers.size() > 1) {
                                    Engine.Searcher searcher = searchers.remove(0);
                                    logger.debug("--> {} closing searcher {}", threadName, searcher.source());
                                    IOUtils.close(searcher);
                                }
                            }
                        }
                    } catch (Exception e) {
                        logger.warn("--> got exception: ", e);
                        fail("got an exception we didn't expect");
                    }
                }

            };
            threads.add(new Thread(r, threadName));
        }
        threads.stream().forEach(t -> t.start());

        for (Thread t : threads) {
            t.join();
        }

        // We need to wait for all ongoing merges to complete. The reason is that during a merge the
        // IndexWriter holds the core cache key open and causes the memory to be registered in the breaker
        primary.forceMerge(new ForceMergeRequest().maxNumSegments(1).flush(true));

        // Close remaining searchers
        IOUtils.close(searchers);
        primary.refresh("test");

        SegmentsStats ss = primary.segmentStats(randomBoolean());
        CircuitBreaker breaker = primary.circuitBreakerService.getBreaker(CircuitBreaker.ACCOUNTING);
        long segmentMem = ss.getMemoryInBytes();
        long breakerMem = breaker.getUsed();
        logger.info("--> comparing segmentMem: {} - breaker: {} => {}", segmentMem, breakerMem, segmentMem == breakerMem);
        assertThat(segmentMem, equalTo(breakerMem));

        // Close shard
        closeShards(primary);

        // Check that the breaker was successfully reset to 0, meaning that all the accounting was correctly applied
        breaker = primary.circuitBreakerService.getBreaker(CircuitBreaker.ACCOUNTING);
        assertThat(breaker.getUsed(), equalTo(0L));
    }

    public void testFlushOnInactive() throws Exception {
        Settings settings = Settings.builder().put(IndexMetaData.SETTING_VERSION_CREATED, Version.CURRENT)
            .put(IndexMetaData.SETTING_NUMBER_OF_REPLICAS, 0)
            .put(IndexMetaData.SETTING_NUMBER_OF_SHARDS, 1)
            .build();
        IndexMetaData metaData = IndexMetaData.builder("test")
            .putMapping("_doc", "{ \"properties\": { \"foo\":  { \"type\": \"text\"}}}")
            .settings(settings)
            .primaryTerm(0, 1).build();
        ShardRouting shardRouting = TestShardRouting.newShardRouting(new ShardId(metaData.getIndex(), 0), "n1", true, ShardRoutingState
            .INITIALIZING, RecoverySource.StoreRecoverySource.EMPTY_STORE_INSTANCE);
        final ShardId shardId = shardRouting.shardId();
        final NodeEnvironment.NodePath nodePath = new NodeEnvironment.NodePath(createTempDir());
        ShardPath shardPath = new ShardPath(false, nodePath.resolve(shardId), nodePath.resolve(shardId), shardId);
        AtomicBoolean markedInactive = new AtomicBoolean();
        AtomicReference<IndexShard> primaryRef = new AtomicReference<>();
        IndexShard primary = newShard(shardRouting, shardPath, metaData, null, null, new InternalEngineFactory(), () -> {
        }, new IndexEventListener() {
            @Override
            public void onShardInactive(IndexShard indexShard) {
                markedInactive.set(true);
                primaryRef.get().flush(new FlushRequest());
            }
        });
        primaryRef.set(primary);
        recoverShardFromStore(primary);
        for (int i = 0; i < 3; i++) {
            indexDoc(primary, "_doc", "" + i, "{\"foo\" : \"" + randomAlphaOfLength(10) + "\"}");
            primary.refresh("test"); // produce segments
        }
        List<Segment> segments = primary.segments(false);
        Set<String> names = new HashSet<>();
        for (Segment segment : segments) {
            assertFalse(segment.committed);
            assertTrue(segment.search);
            names.add(segment.getName());
        }
        assertEquals(3, segments.size());
        primary.flush(new FlushRequest());
        primary.forceMerge(new ForceMergeRequest().maxNumSegments(1).flush(false));
        primary.refresh("test");
        segments = primary.segments(false);
        for (Segment segment : segments) {
            if (names.contains(segment.getName())) {
                assertTrue(segment.committed);
                assertFalse(segment.search);
            } else {
                assertFalse(segment.committed);
                assertTrue(segment.search);
            }
        }
        assertEquals(4, segments.size());

        assertFalse(markedInactive.get());
        assertBusy(() -> {
            primary.checkIdle(0);
            assertFalse(primary.isActive());
        });

        assertTrue(markedInactive.get());
        segments = primary.segments(false);
        assertEquals(1, segments.size());
        for (Segment segment : segments) {
            assertTrue(segment.committed);
            assertTrue(segment.search);
        }
        closeShards(primary);
    }

    public void testOnCloseStats() throws IOException {
        final IndexShard indexShard = newStartedShard(true);

        for (int i = 0; i < 3; i++) {
            indexDoc(indexShard, "_doc", "" + i, "{\"foo\" : \"" + randomAlphaOfLength(10) + "\"}");
            indexShard.refresh("test"); // produce segments
        }

        // check stats on closed and on opened shard
        if (randomBoolean()) {
            closeShards(indexShard);

            expectThrows(AlreadyClosedException.class, () -> indexShard.seqNoStats());
            expectThrows(AlreadyClosedException.class, () -> indexShard.commitStats());
            expectThrows(AlreadyClosedException.class, () -> indexShard.storeStats());

        } else {
            final SeqNoStats seqNoStats = indexShard.seqNoStats();
            assertThat(seqNoStats.getLocalCheckpoint(), equalTo(2L));

            final CommitStats commitStats = indexShard.commitStats();
            assertThat(commitStats.getGeneration(), equalTo(2L));

            final StoreStats storeStats = indexShard.storeStats();

            assertThat(storeStats.sizeInBytes(), greaterThan(0L));

            closeShards(indexShard);
        }

    }

    public void testSupplyTombstoneDoc() throws Exception {
        IndexShard shard = newStartedShard();
        String id = randomRealisticUnicodeOfLengthBetween(1, 10);
        ParsedDocument deleteTombstone = shard.getEngine().config().getTombstoneDocSupplier().newDeleteTombstoneDoc("doc", id);
        assertThat(deleteTombstone.docs(), hasSize(1));
        ParseContext.Document deleteDoc = deleteTombstone.docs().get(0);
        assertThat(deleteDoc.getFields().stream().map(IndexableField::name).collect(Collectors.toList()),
            containsInAnyOrder(IdFieldMapper.NAME, VersionFieldMapper.NAME,
                SeqNoFieldMapper.NAME, SeqNoFieldMapper.NAME, SeqNoFieldMapper.PRIMARY_TERM_NAME, SeqNoFieldMapper.TOMBSTONE_NAME));
        assertThat(deleteDoc.getField(IdFieldMapper.NAME).binaryValue(), equalTo(Uid.encodeId(id)));
        assertThat(deleteDoc.getField(SeqNoFieldMapper.TOMBSTONE_NAME).numericValue().longValue(), equalTo(1L));

        final String reason = randomUnicodeOfLength(200);
        ParsedDocument noopTombstone = shard.getEngine().config().getTombstoneDocSupplier().newNoopTombstoneDoc(reason);
        assertThat(noopTombstone.docs(), hasSize(1));
        ParseContext.Document noopDoc = noopTombstone.docs().get(0);
        assertThat(noopDoc.getFields().stream().map(IndexableField::name).collect(Collectors.toList()),
            containsInAnyOrder(VersionFieldMapper.NAME, SourceFieldMapper.NAME, SeqNoFieldMapper.TOMBSTONE_NAME,
                SeqNoFieldMapper.NAME, SeqNoFieldMapper.NAME, SeqNoFieldMapper.PRIMARY_TERM_NAME));
        assertThat(noopDoc.getField(SeqNoFieldMapper.TOMBSTONE_NAME).numericValue().longValue(), equalTo(1L));
        assertThat(noopDoc.getField(SourceFieldMapper.NAME).binaryValue(), equalTo(new BytesRef(reason)));

        closeShards(shard);
    }
}<|MERGE_RESOLUTION|>--- conflicted
+++ resolved
@@ -2459,18 +2459,6 @@
                     assertTrue(searcher.reader().numDocs() <= docStats.getCount());
                 }
                 assertThat(docStats.getCount(), equalTo(numDocs));
-<<<<<<< HEAD
-                // Lucene will delete a segment if all docs are deleted from it;
-                // this means that we lose the deletes when deleting all docs.
-                // If soft-delete is enabled, each delete op will add a deletion marker.
-                final long deleteTombstones = indexShard.indexSettings.isSoftDeleteEnabled() ? numDocsToDelete : 0L;
-                if (numDocsToDelete == numDocs) {
-                    assertThat(docStats.getDeleted(), equalTo(deleteTombstones));
-                } else {
-                    assertThat(docStats.getDeleted(), equalTo(numDocsToDelete + deleteTombstones));
-                }
-=======
->>>>>>> f82bb64f
             }
 
             // merge them away
